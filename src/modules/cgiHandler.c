--- conflicted
+++ resolved
@@ -368,11 +368,7 @@
 
     switch (channel) {
     case MPR_CMD_STDIN:
-<<<<<<< HEAD
-        //  MOB - not debugged
-=======
         /* Stdin can absorb more data */
->>>>>>> 16500a53
         httpResumeQueue(cgi->writeq);
         break;
 
