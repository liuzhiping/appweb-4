#
#   product.config -- Common build configuration for Appweb
#
#   Copyright (c) Embedthis Software LLC, 2003-2011. All Rights Reserved.
#
###############################################################################

BLD_NAME="Embedthis Appweb"             # Displayable full product name
BLD_VERSION="4.0.0"                     # Major.minor.patch
<<<<<<< HEAD
BLD_NUMBER="3-repos"                    # The appended build number
=======
BLD_NUMBER="B0"                         # The appended build number
>>>>>>> 26f72821
BLD_COMPANY="Embedthis"                 # Original Author
BLD_PRODUCT="appweb"                    # One word product name
BLD_HTTP_PORT=80                        # Default HTTP port
BLD_SSL_PORT=443                        # Default SSL port
BLD_PRODUCT_APPWEB=1                    # Building Appweb

#
#   Directories to build
#
BLD_DIRS="build src test all doc samples projects package releases"

if [ ! -f "${BLD_TOP}/build/config/config.${BLD_HOST_OS}" ] ; then
    echo "Can't locate a config file for this system: build/config/config.${BLD_HOST_OS}"
    exit 255
fi

#
#   Include the per O/S configuration
#
KIND=BUILD ; . "${BLD_TOP}/build/config/config.${BLD_BUILD_OS}"
KIND=HOST  ; . "${BLD_TOP}/build/config/config.${BLD_HOST_OS}"<|MERGE_RESOLUTION|>--- conflicted
+++ resolved
@@ -7,11 +7,7 @@
 
 BLD_NAME="Embedthis Appweb"             # Displayable full product name
 BLD_VERSION="4.0.0"                     # Major.minor.patch
-<<<<<<< HEAD
-BLD_NUMBER="3-repos"                    # The appended build number
-=======
 BLD_NUMBER="B0"                         # The appended build number
->>>>>>> 26f72821
 BLD_COMPANY="Embedthis"                 # Original Author
 BLD_PRODUCT="appweb"                    # One word product name
 BLD_HTTP_PORT=80                        # Default HTTP port
