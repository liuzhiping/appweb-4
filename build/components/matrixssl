#
#   MatrixSSL
#
defineComponent() {
	local path iflags libpaths ver libs imports

    path="${1:-.}"
    ver="latest"

    if [ $OS = WIN ] ; then
        imports=`probe --name matrixssl --search "$path:extensions/matrixssl/$ver/src/Release" libmatrixssl`
        iflags=-I`probe --name matrixssl --dir --search "$path:extensions/matrixssl/$ver" matrixSsl.h`
        libs="libmatrixssl"
<<<<<<< HEAD
    else
=======
    else 
>>>>>>> e25ded4f
        imports=`probe --name matrixssl --search "$path:extensions/matrixssl/$ver/src" libmatrixsslstatic.a`
        iflags=-I`probe --name matrixssl --dir --search "$path:extensions/matrixssl/$ver" matrixSsl.h`
        libs="matrixsslstatic.a"
    fi
    if [ "$imports" = "" -o "$iflags" = "-I" ] ; then
        warnComponent matrixssl
        return
    fi
    CFG_HOST_SSL_MANDATORY=1
    libpaths="${imports%/*}"
    configureComponent --libs "$libs" --libpaths "$libpaths" --iflags "$iflags" --imports "$imports" matrixssl
}<|MERGE_RESOLUTION|>--- conflicted
+++ resolved
@@ -11,11 +11,7 @@
         imports=`probe --name matrixssl --search "$path:extensions/matrixssl/$ver/src/Release" libmatrixssl`
         iflags=-I`probe --name matrixssl --dir --search "$path:extensions/matrixssl/$ver" matrixSsl.h`
         libs="libmatrixssl"
-<<<<<<< HEAD
-    else
-=======
     else 
->>>>>>> e25ded4f
         imports=`probe --name matrixssl --search "$path:extensions/matrixssl/$ver/src" libmatrixsslstatic.a`
         iflags=-I`probe --name matrixssl --dir --search "$path:extensions/matrixssl/$ver" matrixSsl.h`
         libs="matrixsslstatic.a"
