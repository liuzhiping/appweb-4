#
#   appweb.conf -- Appweb unit testing configuration
#
#   WARNING: Do not use this appweb.conf as a sample for your application. It configures everything
#   possible: all handlers, filters, caching, limits, hosts and many applications. The result is a large 
#   single web server to test everything. Have a look at src/server/appweb.conf and use that as the base 
#   for your applications.
#   

ErrorLog                error.log level=2

# Changed tx.first from 2 to 3
Log                     rx conn=5 first=2 headers=3 body=5 limits=5 size=10K exclude="jpg,gif,png,ico,css,js"
Log                     tx first=3 headers=3 body=5 limits=5 time=6 size=10K exclude="jpg,gif,png,ico,css,js"

#
#   This listens on IPv6 and IPv4 on most systems
#
Listen                  127.0.0.1:4100      # <HTTPv4>
Listen                  [::1]:4100          # <HTTPv6>
Documents               web
DirectoryIndex          index.html

include                 auth.conf

Cache                   1hour
ExitTimeout             10secs
RequestParseTimeout     30secs
InactivityTimeout       30secs
RequestTimeout          1min
SessionTimeout          30mins

MemoryPolicy            restart
LimitBuffer             32K
LimitCache              1MB
LimitCacheItem          512K
LimitChunk              32K
LimitClients            20
LimitFiles              0
LimitKeepAlive          400
LimitMemory             200MB
LimitProcesses          100
LimitRequests           400
LimitRequestsPerClient  200
LimitRequestBody        100MB
LimitRequestForm        32K
LimitRequestHeader      128K
LimitRequestHeaderLines 128 
LimitResponseBody       6GB
LimitUpload             2GB
LimitUri                64K
LimitWorkers            50

UploadDir               .
UploadAutoDelete        on

SetConnector            netConnector
AddOutputFilter         rangeFilter
AddOutputFilter         chunkFilter
AddInputFilter          uploadFilter
AddHandler              fileHandler html gif jpeg jpg png pdf ico css js ""

<if DIR_MODULE>
    Options Indexes
    IndexOrder ascending name
    IndexOptions FancyIndexing FoldersFirst
</if>

<if EJS_MODULE>
    LoadModule ejsHandler libmod_ejs
    # UnloadModule ejsHandler 60
    AddHandler ejsHandler ejs es
<else>
    AddHandler errorHandler ejs es
</if>

#
#   Sample for how to add an Ejscript application. 
#   This maps the URI "/junk" to the application in the ./junk directory using the
#   junk/start.es script to respond to requests. Up to ten workers may be used by this app.
#
#   EjsAlias /junk ./junk junk/start.es 10


#
#   Enable the action handler for simple URI to "C" bindings
#   This is used by the web-form Auth mech
#
<Route ^/action/>
    SetHandler actionHandler
</Route>

<if PHP_MODULE>
    LoadModule phpHandler libmod_php
    AddHandler phpHandler php
<else>
    AddHandler errorHandler php
</if>

<if ESP_MODULE>
    LoadModule espHandler libmod_esp
    # UnloadModule espHandler 60
    AddHandler espHandler esp
    AddHandler espHandler xesp
    EspDir cache cache
    EspUpdate on
    EspShowErrors on
    EspKeepSource on
    include ${LIBDIR}/esp.conf

    # EspApp /app app restful mdb://app/test.mdb
    <Route ^/app$>
        Prefix /app
        DocumentRoot app
        AddHandler espHandler
        EspDir mvc
        EspRouteSet restful
        EspDb mdb://test.mdb
    </Route>

    #
    #   Equivalent definition to EspApp
    #
    <Route ^/app2$>
        Prefix /app2
        DocumentRoot app
        AddHandler espHandler
        EspDir mvc
        EspRouteSet restful
    </Route>

    # EspLoad app app/cache/app
    # <Route ${inherit}/sub>
        # EspRoute name methods pattern target source
        # EspRoute /app/sub/default GET ^/sub/{controller}/{action} ${controller}-${action} ${controller}.c
        # EspRouteSet restful
        # EspResource sys mid
        # EspResource user, system
        # EspResourceGroup post
    # </Route>
    # EspRoute default GET ^/{controller}/{action}  ${controller}-${action} ${controller}.c
    # EspRouteSet mvc /prefix controller
    # EspRouteSet restful /prefix controller

    #
    #   Dynamically loaded controller. The source code in sample.c will be automatically compiled and loaded. 
    #   Source code for sample.c:
    #
    #   ESP_EXPORT int esp_module_sample(HttpRoute *route, MprModule *module) {                                
    #       //  Bound to http://IP/mytest/ACTION
    #       espDefineAction(route, "mytest-ACTION", action);
    #       return 0;
    #   }
    #
    <Route ^/sample/{action}$>
        AddHandler espHandler
        Source     sample.c
        Target     run mytest-$1        # URI pattern is http://IP/mytest/ACTION
    </Route>
   
<else>
    AddHandler errorHandler esp
</if>

<if CGI_MODULE>
    LoadModule cgiHandler libmod_cgi
    AddHandler cgiHandler exe cgi cgi-nph bat cmd pl py
    ScriptAlias /cgi-bin/ "${SERVER_ROOT}/cgi-bin/"
    Action application/x-perl /usr/bin/perl
    Action application/x-python /usr/bin/python
    Action application/x-lua /usr/bin/lua
    Action application/x-ruby /usr/bin/ruby
    Action application/x-php /usr/local/bin/php-cgi
<else>
    AddHandler errorHandler exe cgi cgi-nph bat cmd pl py
</if>

#
#   Test route pattern matching
#   The {2} means match exactly 2 of the previous character
<Route ^/route/(user|admin)/{cmd}/[^a-z]\{2}(\.[hH][tT][mM][lL])$>
    Name route/fullpat.tst
    Target write 200 "${cmd}"
</Route>

<Route ^/route/tokens/{cmd}$>
    Name token.tst
    Target write 200 "${cmd}-${request:query}"
</Route>

<Route ^/route/optional/{controller}(~/{action}~) >
    Name route/optional.tst
    Target write 200 "${controller}-${action}"
</Route>

<if PHP_MODULE>
    <Route ^/route/missing-ext/((?!\.php).*)$>
        Name route/missing.tst
        Prefix /route/missing-ext
        SetHandler phpHandler
        Condition exists ${request:filename}
        Target run $1.php
    </Route>
</if>

<Route ^/route/auth>
    Name route/auth.tst
    Prefix /route/auth
    DocumentRoot "${DOCUMENT_ROOT}/basic"
    AuthType basic example.com
</Route>

#
#   Language tests
#
<Route ^/lang/root>
    Prefix /lang/root
    Name lang/root.tst
    AddLanguageDir en english
</Route>

<Route ^/lang/suffix>
    Name lang/suffix.tst
    Prefix /lang/suffix
    AddLanguageSuffix en en before
</Route>

<Route ^/lang/target/(.*)(\.html)$>
    Name lang/target.tst
    Prefix /lang/target
    AddLanguageSuffix en en 
    Target run $1.${request:Language=ge}$2
</Route>

<Route ^/lang/default/(.*)(\.html)$>
    Name lang/default.tst
    Prefix /lang/default
    AddLanguageSuffix fr fr 
    DefaultLanguage fr
    Target run $1.${request:Language}$2
    # Target run ${DOCUMENT_ROOT}/$1.${request:Language}$2
</Route>

<Route ^/lang/catchall>
    Name lang/catchall.tst
    Prefix /lang/catchall
    AddLanguageSuffix "" en before
</Route>

#
#   Header and Param tests
#
<Route ^/route/header>
    Name route/header.tst
    Header User-Agent custom
    Target write 200 "${header:User-Agent}"
</Route>

<Route ^/route/param>
    Name route/param.tst
    Param name peter
    Target write 200 "${param:name}"
</Route>

#
#   Condition tests
#
<Route ^/route/cond>
    Name route/cond.tst
    Condition ! match ${request:scheme} "(https|custom)" 
    Target write 200 "${request:scheme}"
</Route>

#
#   Updates
#
<Route ^/route/update/cmd>
    Name route/cmd.tst
    Update cmd "touch route-update-cmd.tmp"
    Target write 200 "${request:error}UPDATED"
</Route>

<Route ^/route/update/var>
    Name route/var.tst
    Update param from ${header:from}
    Target write 200 "${param:from}"
</Route>

#
#   Misc
#
<Route ^/compress/>
    Name compress/gzip.tst
    Compress gzip
</Route>

#
#   Enable PUT|DELETE
#
<Route ^/tmp/>
    DocumentRoot web/tmp
    Prefix /tmp
    PutMethod on
    SetHandler fileHandler
</Route>

#
#   Enable TRACE
#
<Route ^/trace/>
    Prefix /trace
    TraceMethod on
</Route>

#   Sample to restrict to specific named methods
#   Default is to allow all methods sans DELETE, PUT, TRACE.
   <Route /get>
       Prefix /get
       Methods GET, OPTIONS
   </Route>

#
#   Test caching modes: all, unique, only
#
<Route ^/only/>
    Prefix /only
    DocumentRoot web/caching 
    # Cache only these exact URIs with request params
    Cache client=30mins server=1day only /cache.esp?esp=1&prefix=/only /cache.php?php=1&prefix=/only /cache.ejs?ejs=1&prefix=/only
</Route>
<Route ^/combined/>
    Prefix /combined
    DocumentRoot web/caching 
    # Cache these URIs with any request params combined into one item per URI
    Cache server=1day all /cache.esp /cache.php /cache.ejs /cache.cgi
</Route>
<Route ^/unique/>
    Prefix /unique
    DocumentRoot web/caching 
    # Cache each URI+params uniquely
    Cache server=1day unique /cache.esp /cache.php /cache.ejs /cache.cgi
</Route>
<Route ^/ext/>
    Prefix /ext
    DocumentRoot web/caching 
    Cache server extensions="esp"
</Route>
<Route ^/types/>
    Prefix /types
    DocumentRoot web/caching 
    Cache server types="application/x-php"
</Route>
<Route ^/methods/>
    Prefix /methods
    DocumentRoot web/caching 
    Cache server methods="POST"
</Route>

# Re-open the existing default route and add caching
<Route ^/app/*/default>
    # Note: /cache is the controller name
    Cache 1day
    Cache server manual /cache/manual
    Cache server all /cache/small /cache/big /cache/huge
    Cache client=1hr /cache/client
    # Limit to prevent huge being cached
    LimitCacheItem 100000
    # AccessLog app.log size=1MB append anew
</Route>


Alias /SimpleAlias "${DOCUMENT_ROOT}"
Alias /aliasDir/ ${DOCUMENT_ROOT}/alias/
Alias /aliasFile ${DOCUMENT_ROOT}/alias/atest.html
Alias /AliasDocs/ "${DOCUMENT_ROOT}/My Documents/"

<if CGI_MODULE>
    ScriptAlias /MyScripts/ "${SERVER_ROOT}/cgi-bin/"
    ScriptAlias /YourScripts/ "${DOCUMENT_ROOT}/"
</if>

#
#   Routes with basic, digest and form-based  authentication
#
<Route ^/auth/basic/>
    AuthType basic example.com
    <Route ^/auth/basic/executive/>
        Require role executive
    </Route>
    <Route ^/auth/basic/joshua/>
        Require user joshua
    </Route>
</Route>

<Route ^/auth/digest/>
    AuthType digest example.com
    <Route ^/auth/digest/executive/>
        Require role executive
    </Route>
    <Route ^/auth/digest/joshua/>
        Require user joshua
    </Route>
</Route>

<Route ^/auth/form/>
    AuthType form example.com https:///auth/form/login.esp https:///auth/form/login /auth/form/logout /auth/form/index.html
</Route>

#
#   Test error documents
#
<Route ^/error/>
    # Remote URIs and Ejscript will redirect with a 302 status code
    ErrorDocument 404 /notFound.esp
</Route>

#
#   Test simple redirections
#
Redirect temp /old.html /index.html
Redirect 410 /membersOnly

#
#   Prototype WebSockets test
#
<Route ^/websockets/{controller}/{action}$>
    Prefix /websockets
    AddFilter               webSocketFilter
    AddHandler              espHandler
    Source                  websockets.c
    Target                  run $1-$2
    #
    #   Optimal to have the frame limit smaller than the packet limit. This way complete frames can be transferred.
    #   The Frame limit is a soft limit and can be exceeded. Outgoing messages are broken into frames of this size.
    #
    LimitWebSockets         25
    LimitWebSocketsMessage  2GB
    LimitWebSocketsPacket   8K
    LimitWebSocketsFrame    4K
    RequestTimeout          1hr
    InactivityTimeout       2mins
    WebSocketsProtocol      chat
#   WebSocketsPing          30secs
#   IgnoreEncodingErrors    on
</Route>

#
#   Appweb documentation
#
<Route ^/doc/>
    DocumentRoot /Users/mob/git/appweb/doc
    Prefix /doc
</Route>

<if SSL_MODULE>
    LoadModule sslModule libmod_ssl

    #
    #   Define the TLS endpoint without requiring a virtual host
    #
    ListenSecure 127.0.0.1:4443         # <HTTPSv4>

    SSLCACertificateFile    "sslconf/ca.crt"        # For client-cert verification (signed test.crt)
    SSLCertificateFile      "sslconf/test.crt"
    SSLCertificateKeyFile   "sslconf/test.key"

    #   
    #   Virtual hosts for SSL certificate tests
    #
    <VirtualHost *:5443>
        ListenSecure 127.0.0.1:5443     # <SELFCERT>
        SSLProvider           est
        SSLCertificateFile    "sslconf/self.crt"
        SSLCertificateKeyFile "sslconf/self.key"
    </VirtualHost>

    <VirtualHost *:6443>
        ListenSecure 127.0.0.1:6443     # <CLIENTCERT>
        SSLProvider      est
        SSLVerifyClient  on
        # Not required to set cipher suite. Just testing it works.
        SSLCipherSuite  TLS_RSA_WITH_AES_256_CBC_SHA, TLS_RSA_WITH_RC4_128_SHA

        <Route /ssl-match>
            Prefix /ssl-match
            Condition match ${ssl:CLIENT_S_CN} "localhost|example.com"
        </Route>
        # Condition match ${ssl:state} "CN=localhost," 

    </VirtualHost>

    <VirtualHost *:7443>
        ListenSecure 127.0.0.1:7443     # <OPENSSL>
        SSLProvider openssl
        SSLCipherSuite AES128-SHA       # HIGH:RC4+SHA
        SSLVerifyClient on
    </VirtualHost>

    <VirtualHost *:8443>
        ListenSecure 127.0.0.1:8443     # <MATRIXSSL>
        SSLProvider matrixssl
        SSLVerifyClient on
    </VirtualHost>

    <VirtualHost *:9443>
        ListenSecure 127.0.0.1:9443     # <MOCANA>
<<<<<<< HEAD
        SSLProvider macona
        SSLVerifyClient on
=======
        SSLProvider mocana
        SSLVerifyClient off
>>>>>>> 3523dd81
    </VirtualHost>
</if>

Listen 127.0.0.1:4200                   # <NAMED>
NameVirtualHost *:4200
<VirtualHost *:4200>
    ServerName      localhost:4200
    DocumentRoot    "${SERVER_ROOT}/web/vhost/namehost1"
</VirtualHost>

<VirtualHost *:4200>
    ServerName 127.0.0.1:4200
    DocumentRoot "${SERVER_ROOT}/web/vhost/namehost2"
    ResetPipeline
    AddHandler fileHandler html gif jpeg jpg png pdf ico css js ""
    <if EJS_MODULE>
        AddHandler ejsHandler ejs
        DirectoryIndex index.ejs
    <else>
        AddHandler errorHandler ejs
    </if>
</VirtualHost>

#
#   IP virtual host
#
Listen 127.0.0.1:4300             # <IPHOST>
<VirtualHost *:4300>
    DocumentRoot "${SERVER_ROOT}/web/vhost/iphost"
    AuthType basic example.com
    Require user mary
</VirtualHost>

include conf/*.conf
include apps/*.conf

# LogRoutes full
# LogRoutes <|MERGE_RESOLUTION|>--- conflicted
+++ resolved
@@ -504,13 +504,8 @@
 
     <VirtualHost *:9443>
         ListenSecure 127.0.0.1:9443     # <MOCANA>
-<<<<<<< HEAD
-        SSLProvider macona
-        SSLVerifyClient on
-=======
         SSLProvider mocana
         SSLVerifyClient off
->>>>>>> 3523dd81
     </VirtualHost>
 </if>
 
