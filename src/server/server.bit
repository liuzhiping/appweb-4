--- conflicted
+++ resolved
@@ -37,11 +37,7 @@
             path: 'cache',
             build: "Path('cache').makeDir()",
             'generate-nmake': "md cache",
-<<<<<<< HEAD
-            generate: "mkdir cache",
-=======
             generate: "mkdir -p cache",
->>>>>>> aea14bfd
         },
 
         run: {
