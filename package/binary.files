#
#	binary.files - Files needed for the binary installation 
#
#	Copyright (c) Embedthis Software LLC, 2003-2011. All Rights Reserved.
#

# TRACE=1

usePrefixes CFG BIN JEM LIB LOG PRD VER WEB 

${CHMOD} 755 "${BLD_CFG_PREFIX}"

#   BARE will be set if doing "make deploy" which calls makeInstall --bare
if [ "$BARE" = 0 ] ; then
    if [ "${TASK}" = Remove -a -f "${BLD_BIN_PREFIX}/linkup" ] ; then
        cp "${BLD_BIN_PREFIX}/linkup" /tmp/linkup$$
    fi
    cpy -w -t -e doc/licenses/LICENSE.TXT doc/product/README.TXT doc/product/COPYRIGHT.TXT "${BLD_CFG_PREFIX}"
    if [ "$WITH_OPENWRT" != 1 ] ; then
        cpy -e -m 0755 package/uninstall.sh "${BLD_BIN_PREFIX}/uninstall"
    fi
    cpy -e -m 0755 package/linkup "${BLD_BIN_PREFIX}/linkup"
    if [ -x $BLD_BIN_DIR/angel${BLD_EXE} ] ; then
        cpy -s -m 755 "${BLD_BIN_DIR}/angel${BLD_EXE}" "${BLD_BIN_PREFIX}"
    fi
    cpy -s -m 755 -d ${BLD_BIN_DIR} auth${BLD_EXE} makerom${BLD_EXE} "${BLD_BIN_PREFIX}"
    cpy -s -m 755 ${BLD_BIN_DIR}/http${BLD_EXE} "${BLD_BIN_PREFIX}"
fi

cpy -s -m 755 "${BLD_BIN_DIR}/appweb${BLD_EXE}" "${BLD_BIN_PREFIX}"

if `ls ${BLD_LIB_DIR}/*${BLD_SHOBJ}* >/dev/null 2>&1` ; then
	cpy -s -m 755 -d ${BLD_LIB_DIR} "*${BLD_SHOBJ}*" "${BLD_LIB_PREFIX}"
fi

cpy src/server/mime.types "${BLD_CFG_PREFIX}"
cpy -d src/server "*.db" "${BLD_CFG_PREFIX}"

if [ "$WITH_TESTWEB" != "" ] ; then
	webFilter='mgmt/'
    cpy -f "${webFilter}" "src/server/web/." "${BLD_WEB_PREFIX}"
    if [ "${TASK}" != Remove ] ; then
        chmod +x "${BLD_WEB_PREFIX}/test/"{*.cgi,*.pl,*.py}
    fi
else
    cpy src/server/web/min-index.html "${BLD_WEB_PREFIX}/appweb.html"
fi

if [ "$WITH_CONF" = "" ] ; then
	if [ -d "$BLD_FEATURE_CONFIG" ] ; then
		configDir="$BLD_FEATURE_CONFIG"
	else
		configDir="src/server/$BLD_FEATURE_CONFIG"
	fi
    cpy "${configDir}/appweb.conf" "${BLD_CFG_PREFIX}"
    makeDir "${BLD_CFG_PREFIX}"
    cpy "${configDir}/*" "${BLD_CFG_PREFIX}"
else
    cpy "$WITH_CONF" "${BLD_CFG_PREFIX}/appweb.conf"
fi

if [ "$BARE" = 0 ] ; then
    makeDir "${BLD_LOG_PREFIX}"
    touch "${BLD_LOG_PREFIX}"/error.log
fi

#
#   Patch appweb.conf and other config files
#
rm -f "${BLD_CFG_PREFIX}/conf/appweb.conf"
if [ "${TASK}" != Remove ] ; then
    (
        # MOB - if using BARE - should be using flat config
        dir=$BLD_CFG_PREFIX
        for v in BLD_CFG_PREFIX BLD_WEB_PREFIX BLD_DOC_PREFIX BLD_LIB_PREFIX BLD_LOG_PREFIX ; do
            eval export $v=$`echo ORIG_${v}`
        done
        export BLD_HTTP_PORT BLD_SSL_PORT 
		multipartConfig=1
		for f in "${dir}/appweb.conf" "${dir}/conf/hosts/ssl-default.conf" "${dir}/conf/log.conf" "${dir}/conf/doc.conf"
		do
			[ ! -f "$f" ] && multipartConfig=0 
		done
        if [ "$multipartConfig" = "0" ] ; then
            patchAppwebConf "${dir}/appweb.conf"
        else
            patchAppwebConf "${dir}/appweb.conf" "${dir}/conf/hosts/ssl-default.conf" \
                "${dir}/conf/log.conf" "${dir}/conf/doc.conf"
        fi
    )
fi

if [ "$BLD_FEATURE_PHP" = 1 ] ; then
    cpy src/server/php.ini "${BLD_CFG_PREFIX}"
fi
if [ "$BLD_FEATURE_SSL" = 1 ] ; then
    makeDir "${BLD_CFG_PREFIX}/ssl"
    cpy src/server/ssl/server.* "${BLD_CFG_PREFIX}/ssl"
fi
if [ "$BLD_FEATURE_EJS" = 1 ] ; then
    cpy -s -m 755 -d ${BLD_BIN_DIR} ejs${BLD_EXE} "${BLD_BIN_PREFIX}"
    cpy -d ${BLD_LIB_DIR} 'ejs*.mod' "${BLD_LIB_PREFIX}"
<<<<<<< HEAD
    cpy -m 755 -d ${BLD_BIN_DIR} ejspage "${BLD_BIN_PREFIX}"
=======
#   cpy -s -m 755 -d ${BLD_BIN_DIR} ejspage "${BLD_BIN_PREFIX}"
>>>>>>> d46cc1a6
fi

#
#   Service startup scripts
#
if [ "$BARE" = 0 ] ; then
    if [ $BLD_HOST_OS = MACOSX ] ; then
        makeDir ${BLD_ROOT_PREFIX}/Library/LaunchDaemons
        cpy -m 644 -e package/MACOSX/com.embedthis.appweb.plist "${BLD_ROOT_PREFIX}/Library/LaunchDaemons"

    elif [ $BLD_HOST_OS = LINUX ] ; then
        makeDir ${BLD_ROOT_PREFIX}/etc/init.d
        if [ "${TASK}" = Package ] ; then
            cpy -m 0755 -e package/LINUX/${BLD_PRODUCT}.init ${BLD_ROOT_PREFIX}/etc/init.d/${BLD_PRODUCT}
        else
            if [ `id -u` = 0 -o "$ROOT_DIR" != "" ] ; then
                if [ "$WITH_OPENWRT" = 1 ] ; then
                    makeDir "${BLD_ROOT_PREFIX}/CONTROL"
                    cpy -e -m 0755 package/LINUX/deb.bin/p* "${BLD_ROOT_PREFIX}/CONTROL"
                    cpy -e -m 0755 package/LINUX/${BLD_PRODUCT}.openwrt "${BLD_ROOT_PREFIX}/etc/init.d/${BLD_PRODUCT}"
                else
                    #
                    #	Daemon start / stop scripts
                    #
                    cpy -e -m 0755 package/LINUX/${BLD_PRODUCT}.init "${BLD_ROOT_PREFIX}/etc/rc.d/${BLD_PRODUCT}"
                    cpy -e -m 0755 package/LINUX/${BLD_PRODUCT}.init "${BLD_ROOT_PREFIX}/etc/init.d/${BLD_PRODUCT}"

                    d=`getpath "${BLD_ROOT_PREFIX}/etc"`
                    for i in 2 3 4 5 ; do
                        ${RM} -f "${d}/rc${i}.d/S81${BLD_PRODUCT}"
                        if [ $TASK != Remove ] ; then
                            makeDir "${d}"/rc${i}.d
                            ${LN} -s "${d}/init.d/${BLD_PRODUCT}" "${d}/rc${i}.d/S81${BLD_PRODUCT}"
                        fi
                    done
                    for i in 0 1 6 ; do
                        ${RM} -f "${d}/rc${i}.d/K15${BLD_PRODUCT}"
                        if [ $TASK != Remove ] ; then
                            makeDir "${d}"/rc${i}.d
                            ${LN} -s "${d}/init.d/${BLD_PRODUCT}" "${d}/rc${i}.d/K15${BLD_PRODUCT}"
                        fi
                    done
                fi
            fi
        fi
    fi

    if [ $BLD_HOST_OS = WIN ] ; then
        clversion=$BLD_CC_CL_VERSION
        if [ "$clversion" = 15 -a -f lib/msvcrt/$BLD_CC_CL_VERSION/msvcr90.dll ] ; then
            cpy -d "lib/msvcrt/$BLD_CC_CL_VERSION" msvcr90.dll Microsoft.VC90.CRT.manifest "${BLD_BIN_PREFIX}"
        elif [ "$clversion" = 16 -a -f lib/msvcrt/$BLD_CC_CL_VERSION/msvcr100.dll ] ; then
            cpy -d "lib/msvcrt/$BLD_CC_CL_VERSION" msvcr100.dll "${BLD_BIN_PREFIX}"
        fi
        cpy ${BLD_BIN_DIR}/appwebMonitor${BLD_EXE} "${BLD_BIN_PREFIX}"
        cpy ${BLD_BIN_DIR}/appwebMonitor.ico "${BLD_BIN_PREFIX}"
        cpy ${BLD_BIN_DIR}/removeFiles${BLD_EXE}* "${BLD_BIN_PREFIX}"
        cpy package/WIN/patchConfig.es "${BLD_BIN_PREFIX}"
#       cpy -m 755 -d ${BLD_BIN_DIR} mvc.cmd ejspage.cmd jem.cmd "${BLD_BIN_PREFIX}"
#       cpy -m 755 -d ${BLD_BIN_DIR} ejspage.cmd "${BLD_BIN_PREFIX}"
    fi
fi

if [ ${BLD_HOST_OS} != "WIN" ] ; then
    export BLD_PRD_PREFIX BLD_INC_PREFIX
    if [ "${TASK}" = Install ] ; then
        if [ "$BARE" = 0 ] ; then
            bash "${BLD_BIN_PREFIX}/linkup" $TASK "$ROOT_DIR"
        fi
    elif [ -f /tmp/linkup$$ ] ; then
        bash /tmp/linkup$$ $TASK "$ROOT_DIR"
        rm -f /tmp/linkup$$
    fi
fi<|MERGE_RESOLUTION|>--- conflicted
+++ resolved
@@ -100,11 +100,7 @@
 if [ "$BLD_FEATURE_EJS" = 1 ] ; then
     cpy -s -m 755 -d ${BLD_BIN_DIR} ejs${BLD_EXE} "${BLD_BIN_PREFIX}"
     cpy -d ${BLD_LIB_DIR} 'ejs*.mod' "${BLD_LIB_PREFIX}"
-<<<<<<< HEAD
-    cpy -m 755 -d ${BLD_BIN_DIR} ejspage "${BLD_BIN_PREFIX}"
-=======
-#   cpy -s -m 755 -d ${BLD_BIN_DIR} ejspage "${BLD_BIN_PREFIX}"
->>>>>>> d46cc1a6
+#   cpy -m 755 -d ${BLD_BIN_DIR} ejspage "${BLD_BIN_PREFIX}"
 fi
 
 #
