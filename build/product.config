--- conflicted
+++ resolved
@@ -7,11 +7,7 @@
 
 BLD_NAME="Embedthis Appweb"             # Displayable full product name
 BLD_VERSION="4.0.0"                     # Major.minor.patch
-<<<<<<< HEAD
-BLD_NUMBER="2-repos"                    # The appended build number
-=======
-BLD_NUMBER="0"                          # The appended build number
->>>>>>> 0dfdf1f9
+BLD_NUMBER="3-repos"                    # The appended build number
 BLD_COMPANY="Embedthis"                 # Original Author
 BLD_PRODUCT="appweb"                    # One word product name
 BLD_HTTP_PORT=7777                      # Default HTTP port
