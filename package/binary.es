/*
 	binary.files - Files needed for the binary installation 

 	Copyright (c) Embedthis Software LLC, 2003-2011. All Rights Reserved.
 */

var top = App.dir.findAbove("configure").dirname

load(top.join("package/copy.es"))
var bare: Boolean = App.args[3] == "1"
var options = copySetup({task: App.args[1], root: Path(App.args[2])})
var build = options.build
var os = build.BLD_HOST_OS
var product = build.BLD_PRODUCT

/*
    Sources
 */
var sout: Path = build.BLD_OUT_DIR
var sbin: Path = build.BLD_BIN_DIR
var sinc: Path = build.BLD_INC_DIR
var slib: Path = build.BLD_LIB_DIR

/*
    Destinations
 */
var root: Path = build.BLD_ROOT_PREFIX
var bin: Path = build.BLD_BIN_PREFIX
var inc: Path = build.BLD_INC_PREFIX
var lib: Path = build.BLD_LIB_PREFIX
var ver: Path = build.BLD_VER_PREFIX
var cfg: Path = build.BLD_CFG_PREFIX
var log: Path = build.BLD_LOG_PREFIX
var man: Path = build.BLD_MAN_PREFIX
var spl: Path = build.BLD_SPL_PREFIX
var web: Path = build.BLD_WEB_PREFIX
var ssl: Path = cfg.join("ssl")
var etc: Path = root.join("etc")
var init: Path = etc.join("init")
var initd: Path = etc.join("init.d")
var cache: Path = spl.join("cache")

let config = Path("src/server/appweb.conf").readString()
let group = config.match(/^Group[ \t]+([\w_-]+)/m)[1]
let owner = config.match(/^User[ \t]+([\w_-]+)/m)[1]

var lowperms = {permissions: 0755, owner: owner, group: group }
var dperms = {permissions: 0755, owner: 0, group: 0 }
bin.makeDir(dperms)
inc.makeDir(dperms)
lib.makeDir(dperms)
ver.makeDir(dperms)
cfg.makeDir(dperms)
cfg.join("config").makeDir(dperms)
web.makeDir(dperms)

if (!bare) {
    man.join("man1").makeDir(dperms)
    lib.join("www").makeDir(dperms)
    cfg.join("ssl").makeDir(dperms)
}

var saveLink : Path
if (options.task == "Remove" && bin.join("linkup").exists) {
    saveLink = Path(".").temp()
    bin.join("linkup").copy(saveLink)
    saveLink.attributes = {permissions: 0755}
}

copy("appweb*", bin, {from: sbin, permissions: 0755, strip: true, trace: true})

if (!bare) {
    copy("LICENSE.TXT", ver, { from: "doc/licenses", fold: true, expand: true })
    copy("*.TXT", ver, { from: "doc/product", fold: true, expand: true })
    copy("uninstall.sh", bin.join("uninstall"), {from: "package", permissions: 0755, expand: true})
    copy("linkup", bin.join("linkup"), {from: "package", permissions: 0755, expand: true})

    let cmdFilter
    if (Config.OS == "WIN") {
        cmdFilter = /\.cmd/
    } else if (Config.OS == "MACOSX") {
        cmdFilter = /appman/
    } else {
        cmdFilter = /undefined/
    }
    copy("*", bin, {
        from: sbin,
        include: /appman|esp|http|auth|makerom/
        exclude: cmdFilter,
        permissions: 0755,
    })
    log.makeDir(lowperms)
    log.join("error.log").write("")
    spl.makeDir(lowperms)
    cache.makeDir(lowperms)
    cache.join(".dummy").write("")

    copy("server.*", ssl, {from: "src/server/ssl"})

    copy("*", web, {
        from: "src/server/web",
        exclude: /mgmt\//,
        recurse: true,
    })

    copy("*", inc, {
        from: sinc,
        exclude: /appwebMonitor.h|testAppweb.h/,
    })

} else {
    copy("src/server/web/min-index.html", web.join("appweb.html"))
}

/*
    Copy libraries and symlink to sonames
 */
copy("*" + build.BLD_SHOBJ, lib, {
    from: slib, 
    exclude: /simple|sample/,
    permissions: 0755, 
    strip: true
})
if (options.task != "Remove" && build.BLD_FEATURE_SSL == 1 && os == "LINUX") {
    copy("*" + build.BLD_SHOBJ + ".*", lib, {from: slib, permissions: 0755, strip: true})
    for each (f in slib.find("*.so.*")) {
        let withver = f.basename
        let nover = withver.name.replace(/\.[0-9]*.*/, ".so")
        Cmd.sh("rm -f " + lib.join(nover))
        Cmd.sh("ln -s " + withver + " " + lib.join(nover))
    }
}

copy("*", cfg, {
    from: "src/server",
    include: /mime.types|\.db$|php.ini|appweb.conf/,
    permissions: 0644
})

copy("*", lib, {
    from: slib,
    include: /esp.conf|esp-www/,
    exclude: /files.save/,
    permissions: 0644,
    recurse: true,
})

if (options.task != "Remove") {
    /*
        Patch appweb.conf
     */
    Cmd.sh("BLD_HTTP_PORT=" + build.BLD_HTTP_PORT + " BLD_SSL_PORT=" + build.BLD_SSL_PORT + 
        " BLD_SPL_PREFIX=\"" + build.BLD_SPL_PREFIX + "\" " + "patchAppwebConf \"" + cfg.join("appweb.conf") + "\"")
}

if (build.BLD_FEATURE_EJSCRIPT == 1) {
    copy("ejs*.mod", lib, {from: slib})
}

/*
    Service startup scripts
 */
if (!bare) {
    if (os == "MACOSX") {
        let daemons = root.join("Library/LaunchDaemons")
        daemons.makeDir(dperms)
        copy("com.embedthis.appweb.plist", daemons, {from: "package/MACOSX", permissions: 0644, expand: true})

    } else if (os == "LINUX") {
        if (options.task == "Package") {
            init.makeDir(dperms)
            initd.makeDir(dperms)
        }
        copy("package/LINUX/" + product + ".init", initd.join(product), {permissions: 0755, expand: true})
        copy("package/LINUX/" + product + ".upstart", init.join(product).joinExt("conf"), {permissions: 0644, expand: true})
        if (options.task == "Package") {
            //  MOB - cleanup
            ;
        } else {
            if (App.uid == 0 && options.root != "") {
                if (options.openwrt) {
                    root.join("CONTROL").makeDir(dperms)
                    copy("p*", root.join("CONTROL"), {from: "package/LINUX/deb.bin", permissions: 0755, expand: true})
                    copy("appweb.openwrt", initd.join(product), {from: "package/LINUX", permissions: 0755, expand: true})
                } else {
                    //MOB - cleanup
                    ;
/*
                    //  Daemon start / stop scripts
                    copy("appweb.init", initd.join(product), {from: "package/LINUX", permissions: 0755, expand: true})
                    copy("appweb.upstart", init.join(product), {from: "package/LINUX", permissions: 0755, expand: true})

                    for each (i in [2, 3, 4, 5]) {
                        let level = ".d/S90"
                        etc.join("rc" + i + level + product).remove()
                        if (options.task != "Remove") {
                            etc.join("rc" + i + level).makeDir(dperms)
                            Cmd.sh("rm -f " + etc.join("rc" + i + level + product))
                            Cmd.sh("ln -s " + initd.join(product) + " " + etc.join("rc" + i + level + product))
                        }
                    }
                    for each (i in [0, 1, 6]) {
                        let level = ".d/K10"
                        etc.join("rc" + i + level + product).remove()
                        if (options.task != "Remove") {
                            etc.join("rc" + i + level).makeDir(dperms)
                            Cmd.sh("rm -f " + etc.join("rc" + i + level + product))
                            Cmd.sh("ln -s " + initd.join(product) + " " + etc.join("rc" + i + level + product))
                        }
                    }
*/
                }
            }
        }
    }

    if (build.BLD_HOST_OS == "WIN") {
        if (build.BLD_CC_CL_VERSION == 16) {
            copy("msvcrt.lib", bin, {from: build.BLD_VS})
            copy("msvcr100.dll", bin, {from: build.BLD_VS.parent.join("redist/x86/Microsoft.VC100.CRT")})
        }
        copy("removeFiles*", bin, {from: sbin, permissions: 0755})
<<<<<<< HEAD
=======
        copy("patchConf*", bin, {from: sbin, permissions: 0755})
>>>>>>> 034e875a
    }
}

if (build.BLD_UNIX_LIKE == 1) {
    copy("*.1", man.join("man1"), {from: "doc/man", compress: true })
}

if (options.task == "Install") {
    if (!bare) {
        Cmd.sh("\"" + bin.join("linkup") + "\" " + options.task + " \"" + options.root + "\"")
    }
} else if (saveLink && saveLink.exists) {
    Cmd.sh(saveLink + " " + options.task + " \"" + options.root + "\"")
    saveLink.remove()
}
<|MERGE_RESOLUTION|>--- conflicted
+++ resolved
@@ -220,10 +220,7 @@
             copy("msvcr100.dll", bin, {from: build.BLD_VS.parent.join("redist/x86/Microsoft.VC100.CRT")})
         }
         copy("removeFiles*", bin, {from: sbin, permissions: 0755})
-<<<<<<< HEAD
-=======
         copy("patchConf*", bin, {from: sbin, permissions: 0755})
->>>>>>> 034e875a
     }
 }
 
