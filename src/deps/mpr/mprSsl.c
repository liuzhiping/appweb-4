--- conflicted
+++ resolved
@@ -515,11 +515,7 @@
                 mprSetSocketBlockingMode(sp, mode);
                 return MPR_ERR_CANT_INITIALIZE;
             }
-<<<<<<< HEAD
-            if (handshakeIsComplete(msp->handle)) {
-=======
             if (handshakeIsComplete(msp->ctx)) {
->>>>>>> bed9d1b6
                 break;
             }
         } else {
