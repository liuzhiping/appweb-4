<!-- BeginDsi "dsi/head.html" -->
<!DOCTYPE html>
<html lang="en">
<head>
<<<<<<< HEAD
    <title>Embedthis Appweb 4.1.1 Documentation</title>
=======
    <title>Embedthis Appweb 4.2.0 Documentation</title>
>>>>>>> da0ea173
    <meta name="keywords" content="embedded web server, web server software, embedded HTTP, application web server, 
        embedded server, small web server, HTTP server, library web server, library HTTP, HTTP library" />
    <meta name="description" content="Embedthis Sofware provides commercial and open source embedded web servers for 
        devices and applications." />
	<meta name="robots" content="index,follow" />
	<link href="../doc.css" rel="stylesheet" type="text/css" />
	<link href="../print.css" rel="stylesheet" type="text/css" media="print"/>
    <!--[if IE]>
    <link href="../iehacks.css" rel="stylesheet" type="text/css" />
    <![endif]-->
    <link href="http://www.google.com/cse/style/look/default.css" type="text/css" rel="stylesheet" />
</head>

<body>
    <div class="top">
        <a class="logo" href="http://appwebserver.org/">&nbsp;</a>
        <div class="topRight">
            <div class="search">
                <div id="cse-search-form"></div>
<<<<<<< HEAD
                <div class="version">Embedthis Appweb 4.1.1</div>
=======
                <div class="version">Embedthis Appweb 4.2.0</div>
>>>>>>> da0ea173
            </div>
        </div>
        <div class="crumbs">
            <a href="../index.html">Home</a>
<!-- EndDsi -->
             &gt; <b>Change Log</b>
        </div>
    </div>
    <div class="content">
        <div class="contentRight">
            <h1>Quick Nav</h1>
            <ul>
<<<<<<< HEAD
                <li><a href="#r4.1.1">Release 4.1.1</a></li>
                <li><a href="#r4.0.0">Release 4.0.0</a></li>
=======
                <li><a href="#r4.2.0">Release 4.2.0</a></li>
>>>>>>> da0ea173
                <li><a href="#r3.4.1">Release 3.4.1</a></li>
                <li><a href="#r2.4.4">Release 2.4.4</a></li>
            </ul>
<!-- BeginDsi "dsi/genSeeAlso.html" -->
            <h1>See Also</h1>
            <ul class="nav">
                <li><a href="../guide/appweb/overview.html">Appweb Overview</a></li>
                <li><a href="../guide/appweb/features.html">Appweb Features</a></li>
                <li><a href="../product/releaseNotes.html">Release Notes</a></li>
                <li><a href="../product/changeLog.html">Change Log</a></li>
                <li><a href="../product/roadmap.html">Roadmap</a></li>
                <li><a href="../product/compatibility.html">Compatibility</a></li>
                <li><a href="../licenses/index.html">Licensing</a></li>
                <li><a href="../product/install/index.html">Installation Overview</a></li>
                <li><a href="../guide/appweb/users/gettingStarted.html">Getting Started</a></li>
                <li><a href="../guide/appweb/users/index.html">Users Guide</a></li>
                <li><a href="../product/project.html">Project Resources</a></li>
            </ul>
<!-- EndDsi -->
        </div>
        <div class="contentLeft">
            <h1>Appweb Change Log</h1>
            <p>Brief Appweb change log of the the major features and changes for each release.</p>
            <h4>Note to security researchers:</h4>
            <p>Please do not mine this list and create security advisories.
            Please see the <a href="http://github.com/embedthis/appweb-4/issues">Appweb Issue Database</a> 
            for the official product issue list and for comprehensive CVE dispositions.</p>
        
<<<<<<< HEAD
=======
            <a id="r4.2.0"></a>
            <h2 class="section">Changes in 4.2.0</h2>
            <h3>Minor Features</h3>
            <ul>
                <li>Add LimitParseTimeout directive to abort requests that start without concluding the HTTP headers.
                    This optimizes the denial of service protections offered by Appweb. This was not a security
                    flaw, as other limit and timeout directives would have protected the server regardless.
                    <a href="https://github.com/embedthis/appweb-4/issues/73">[issue 73].</a></li>
                <li>Add LimitRequestsPerClient directive to limit the number of requests that can be issued by a single
                client IP address. This optimizes the denial of service protections offered by Appweb. This was not 
                a security flaw, as other limit and timeout directives would have protected the server regardless.
                    <a href="https://github.com/embedthis/appweb-4/issues/74">[issue 74].</a></li>
                <li>Add Home directive to permit routes to store their own root directory for configuration files
                    <a href="https://github.com/embedthis/appweb-4/issues/75">[issue 75].</a></li>
                <li>Listen to both IPv4 and IPv6 in response to a single "Listen port" directive
                    <a href="https://github.com/embedthis/appweb-4/issues/76">[issue 76].</a></li>
                <li>Enhance performance and worker thread utilization by optimizing lock contention and GC yielding
                    <a href="https://github.com/embedthis/appweb-4/issues/55">[issue 55].</a></li>
                </li>
            </ul>
            <h3>Fixes</h3>
            <ul>
                <li>Ensure the handler start() callback is always invoked before any incoming() data.
                    <a href="https://github.com/embedthis/appweb-4/issues/77">[issue 77].</a></li>
                <li>CGI unit test scripts to use ejs instead of /bin/sh so they can run on windows.
                    <a href="https://github.com/embedthis/appweb-4/issues/78">[issue 78].</a></li>
                <li>Timeout message for inactive keep-alive connections
                    <a href="https://github.com/embedthis/appweb-4/issues/79">[issue 79].</a></li>
                <li>Make server/src/cache and test/cache directories for unit tests
                    <a href="https://github.com/embedthis/appweb-4/issues/80">[issue 80].</a></li>
                <li>Bit run" invokes appweb in src/server instead of ./test
                    <a href="https://github.com/embedthis/appweb-4/issues/81">[issue 81].</a></li>
                <li>ErrorDocument preserves original failing HTTP status code for internal redirects.
                    <a href="https://github.com/embedthis/appweb-4/issues/82">[issue 82].</a></li>
                <li>Bind to ports with exclusive use on Windows (SO_EXCLUSIVEADDRUSE).
                    <a href="https://github.com/embedthis/appweb-4/issues/83">[issue 83].</a></li>
                <li>Create /var/spool/appweb/cache for ESP and EJS compiled modules.
                    <a href="https://github.com/embedthis/appweb-4/issues/84">[issue 84].</a></li>
                <li>Building with VS 2012 and Windows SDK 8
                    <a href="https://github.com/embedthis/appweb-4/issues/86">[issue 86].</a></li>
                <li>Appman is slow to start appweb.
                    <a href="https://github.com/embedthis/appweb-4/issues/87">[issue 87].</a></li>
                <li>mprWriteSocketVector was returning incorrect status transmitting bad output
                    <a href="https://github.com/embedthis/appweb-4/issues/88">[issue 88].</a></li>
                <li>Linux epoll waiting now detects hangup on writable sockets.
                    <a href="https://github.com/embedthis/appweb-4/issues/89">[issue 89].</a></li>
                <li>Improve WebSockets error handling.
                    <a href="https://github.com/embedthis/appweb-4/issues/91">[issue 91].</a></li>
                <li>Improve connector end-of-output handling
                    <a href="https://github.com/embedthis/appweb-4/issues/92">[issue 92].</a></li>
                <li>External redirects that use a different scheme and the Redirect directive
                    <a href="https://github.com/embedthis/appweb-4/issues/93">[issue 93].</a></li>
                <li>Graceful shutdowns should wait for open requests to complete before stopping or restarting.
                    <a href="https://github.com/embedthis/appweb-4/issues/94">[issue 94].</a></li>
                <li>Added client IP to session lookup to strengthen session hijack preventions.
                    <a href="https://github.com/embedthis/appweb-4/issues/95">[issue 95].</a></li>
            </ul>
            <h3>API Changes</h3>
            <ul>
                <li>The Listen directive will now listen on both IPv4 and IPv6 by default if no network interface
                is supplied. Previously it only listened on IPv4. If a network interface is supplied, only that
                interface will be listened on.</li>
            </ul>
>>>>>>> da0ea173
            <a id="r4.1.1"></a>
            <h2 class="section">Changes in 4.1.1</h2>
            <h3>Fixes</h3>
            <ul>
                <li>Esp command was crashing on initialization
                    <a href="https://github.com/embedthis/appweb-4/issues/85">[issue 85].</a></li>
<<<<<<< HEAD
                <li>Esp generation of apps on windows
                    <a href="https://github.com/embedthis/appweb-4/issues/90">[issue 90].</a></li>
            </ul>
            </ul>

=======
                <li>Fix esp generate app, on windows
                    <a href="https://github.com/embedthis/appweb-4/issues/90">[issue 90].</a></li>
            </ul>
>>>>>>> da0ea173
            <a id="r4.1.0"></a>
            <h2 class="section">Changes in 4.1.0</h2>
            <h2>Major Features</h2>
            <ul>
                <li>Enhanced role-based authentication management for granular access control
                    <a href="https://github.com/embedthis/appweb-4/issues/19">[issue 19].</a>
                </li>
                <li>Web based form authentication and custom authentication support
                    <a href="https://github.com/embedthis/appweb-4/issues/20">[issue 20].</a>
                </li>
                <li>Require ability "token" directive to specify required route abilities for access
                    <a href="https://github.com/embedthis/appweb-4/issues/19">[issue 19].</a>
                </li>
                <li>Session state management and automatic cookie management. Optimizes authentication via session
                    storage of credentials
                    <a href="https://github.com/embedthis/appweb-4/issues/21">[issue 21].</a>
                </li> 
                <li>Prototype WebSockets support
                    <a href="https://github.com/embedthis/appweb-4/issues/22">[issue 22].</a>
                </li>
            </ul>
            <h3>Minor Features</h3>
            <ul>
                <li>Added static build support (configure --static)
                    <a href="https://github.com/embedthis/appweb-4/issues/23">[issue 23].</a>
                </li>
                <li>Added ESP migrations
                    <a href="https://github.com/embedthis/appweb-4/issues/24">[issue 24].</a>
                </li>
                <li>Upgraded ESP - Smart tables, HTML5 generation </li>
                <li>Added HttpOnly cookie management in httpSetCookie()
                    <a href="https://github.com/embedthis/appweb-4/issues/25">[issue 25].</a>
                </li>
                <li>Added lazy SSL loading. SSL library only loaded when SSL requests arrive
                    <a href="https://github.com/embedthis/appweb-4/issues/26">[issue 26].</a>
                </li>
                <li>Add mprCreateEventOutside for calling back into Appweb from foreign threads
                    <a href="https://github.com/embedthis/appweb-4/issues/27">[issue 27].</a>
                </li>
                <li>Add SSL unit tests </li>
                <li>Add ListenSecure directive for SSL outside virtual hosts
                    <a href="https://github.com/embedthis/appweb-4/issues/28">[issue 28].</a>
                </li>
                <li>Add support for Windows 8
                    <a href="https://github.com/embedthis/appweb-4/issues/29">[issue 29].</a>
                </li>
                <li>Add support for Visual Studio 2012
                    <a href="https://github.com/embedthis/appweb-4/issues/30">[issue 30].</a>
                </li>
                <li>Add error output to syslog
                    <a href="https://github.com/embedthis/appweb-4/issues/31">[issue 31].</a>
                </li>
                <li>Add httpFinalizeOutput to signify completed output when still processing request
                    <a href="https://github.com/embedthis/appweb-4/issues/32">[issue 32].</a>
                </li>
                <li>Added Action handler for simple URI to C function bindings
                    <a href="https://github.com/embedthis/appweb-4/issues/33">[issue 33].</a>
                </li>
                <li>Remove *def files on windows. Use PUBLIC export decoration
                    <a href="https://github.com/embedthis/appweb-4/issues/34">[issue 34].</a>
                </li>
            </ul>
            <h3>Fixes</h3>
            <ul>
                <li>Fix documentation version number
                    <a href="https://github.com/embedthis/appweb-4/issues/35">[issue 35].</a>
                </li>
                <li>Xcode debug builds to include BIT_DEBUG
                    <a href="https://github.com/embedthis/appweb-4/issues/36">[issue 36].</a>
                </li>
                <li>CGI NPH fixes to not augment CGI headers
                    <a href="https://github.com/embedthis/appweb-4/issues/37">[issue 37].</a>
                </li>
                <li>ESP MDB database JSON format error
                    <a href="https://github.com/embedthis/appweb-4/issues/38">[issue 38].</a>
                </li>
                <li>PUT method response to include Etag and Location
                    <a href="https://github.com/embedthis/appweb-4/issues/39">[issue 39].</a>
                </li>
                <li>Consuming body of failed requests to preserve keep-alive
                    <a href="https://github.com/embedthis/appweb-4/issues/40">[issue 40].</a>
                </li>
                <li>Http command --show displaying headers when no body in response
                    <a href="https://github.com/embedthis/appweb-4/issues/41">[issue 41].</a>
                </li>
                <li>Fix SSL inheritance in appweb.conf for virtual hosts
                    <a href="https://github.com/embedthis/appweb-4/issues/42">[issue 42].</a>
                </li>
                <li>If-Match header handling for case sensitivity
                    <a href="https://github.com/embedthis/appweb-4/issues/43">[issue 43].</a>
                </li>
                <li>Option request handling
                    <a href="https://github.com/embedthis/appweb-4/issues/44">[issue 44].</a>
                </li>
                <li>Directory listings path names to be relative paths
                    <a href="https://github.com/embedthis/appweb-4/issues/45">[issue 45].</a>
                </li>
                <li>Xcode project to use unique output directory
                    <a href="https://github.com/embedthis/appweb-4/issues/46">[issue 46].</a>
                </li>
                <li>Update MatrixSSL support to the latest version
                    <a href="https://github.com/embedthis/appweb-4/issues/47">[issue 47].</a>
                </li>
                <li>Remove zlib not required
                    <a href="https://github.com/embedthis/appweb-4/issues/48">[issue 48].</a>
                </li>
                <li>Rename T() to UT() to avoid winnt.h clash
                    <a href="https://github.com/embedthis/appweb-4/issues/49">[issue 49].</a>
                </li>
                <li>Locating OpenSSL libraries on 64-bit systems
                    <a href="https://github.com/embedthis/appweb-4/issues/50">[issue 50].</a>
                </li>
                <li>IPv6 unit tests
                    <a href="https://github.com/embedthis/appweb-4/issues/51">[issue 51].</a>
                </li>
                <li>Renamed modules to begin with "lib" so static libraries can work on Linux
                    <a href="https://github.com/embedthis/appweb-4/issues/52">[issue 52].</a>
                </li>
                <li>Mips CPU detection and number to asci conversion on big-endian mips
                    <a href="https://github.com/embedthis/appweb-4/issues/53">[issue 53].</a>
                    <a href="https://github.com/embedthis/appweb-4/issues/54">[issue 54].</a>
                </li>
                <li>Optimize memory usage under severe load </li>
                    <a href="https://github.com/embedthis/appweb-4/issues/55">[issue 55].</a>
                <li>Premature timer expiry when time-warping
                    <a href="https://github.com/embedthis/appweb-4/issues/56">[issue 56].</a>
                </li>
            </ul>
            <h3>API Changes</h3>
            <ul>
                <li>Refactor scase => scaseless
                </li>
                <li>Changed name of ESP module entry point. Renamed "controller" to "module".
                Existing controllers will need to be modified. 
                </li>
                <li>The HttpConn.finalized field is moved to HttpTx.
                </li>
                <li>The httpCreateHandler and httpCreateFilter APIs remove the flags arg.
                </li>
                <li>HTTP_STAGE_ALL define and HTTP_STAGE_* flags removed.
                </li>
                <li>The httpHandleOPtionsTrace API has a mew "methods" parameter for the supported methods
                    for the handler. This should be set to a comma separated list of methods in uppercase.
                    </li>
                <li>All public methods are decorated with PUBLIC to export from windows DLLs. This is instead of
                    using dumpbin.
                    </li>
                <li>Many time routines have their timeout type renamed to MprTicks from MprTime. As part of a fix
                for time-zone warping, timeouts are now specified in MprTick values. Ticks are measured in milliseconds
                from some arbitrary system-dependant starting point. Ticks never go backwards and are monotonically 
                increasing.
                </li>
                <li>The old MprGetTicks is renamed MprGetHiResTime.
                </li>
                <li>The LimitStageBuffer directive is renamed LimitBuffer. The old name is supported.
                </li>
                <li>The httpWriteBlock API now takes a flags argument. It can be set to control whether the 
                    call blocks, buffers or non-blocks.
                    </li>
                    <li>The WebSockets prototype adds some WebSockets specific APIs.
                    </li>
                <li>auth/httpPassword program renamed to authpass for clarity</li>
                <li>AuthMethod renamed to AuthStore for clarity (old directive preserved for compatibility)</li>
                <li>AuthName renamed to AuthRealm for clarity (old directive preserved for compatibility) </li>
                <li>The Group directive has been renamed GroupAccount and User renamed to UserAccount. This is to 
                be more descriptive as the role-based access control uses the User directive to define
                user abilities for access control.</li>
            </ul>


            <a id="r4.0.0"></a>
            <h2 class="section">Changes in 4.0.0</h2>
            <h3>Major Features</h3>
            <ul>
                <li>New Embedded Server Pages (ESP) web framework</li>
                <li>Request routing with multi-stage, regular expression routes</li>
                <li>Integrated response caching</li>
                <li>Multi-language support</li>
                <li>Support Ejscript 2.0 web framework</li>
                <li>Extended unit tests</li>
                <li>Improved documentation and samples</li>
            </ul>
            <h3><strong>API Changes</strong></h3>
            <ul>
                <li>Appweb 4 is a major release and most APIs have been modified based on the updated MPR.</li>
            </ul>
<<<<<<< HEAD

=======
>>>>>>> da0ea173
            <a name="r3.4.1" id="r3.4.1"></a>
            <h2 class="section">Changes in 3.4.1</h2>
            <h3>Fixes</h3>
            <ul>
                <li>Add missing MA_MAX_REQUESTS and MA_MAX_PROCESSES for various tune settings
                    <a href="https://github.com/embedthis/appweb-3/issues/37">[issue 37].</a>
                </li>
<<<<<<< HEAD
=======
                <li>Add support to permit changing a request timeout by updating conn->expires
                    <a href="https://github.com/embedthis/appweb-3/issues/38">[issue 38].</a>
                </li>
            </ul>
>>>>>>> da0ea173
            </ul>
            
            <a id="r3.4.0"></a>
            <h2 class="section">Changes in 3.4.0</h2>
            <h3>Minor Features</h3>
            <ul>
                <li>Added LimitProcesses to limit the number of CGI processes</li>
                <li>Added LimitRequests to limit the number of simultaneous requests</li>
            </ul>
            <h3>Key Fixes</h3>
            <ul>
                <li>Ejscript return in try blocks</li>
                <li>Idle threads consuming CPU after long delay</li>
                <li>Prune workers not terminating idle threads</li>
                <li>Sign-extension assertion in ctype on windows</li>
                <li>MprCond not waiting waking up prematurely</li>
                <li>CPU load via spinning thread with no work to do</li>
                <li>PruneWorkers to prune all idle threads and ignore pruneHighWater</li>
                <li>Add LimitProcesses to limit the number of CGI processes</li>
                <li>Accelerate reaping of CGI zombie processes</li>
            </ul>
            <a id="r3.3.3"></a>
            <h2 class="section">Changes in 3.3.3</h2>
            <h3>Key Fixes</h3>
            <ul>
                <li>Fixes for building for VxWorks on linux</li>
                <li>Fix httpPassword parsing</li>
                <li>Add SSL_OP_NO_TICKET and SSL_OP_NO_SESSION_RESUMPTION_ON_RENEGOTIATION to force
                    renegotiaion of sessions.</li>
                <li>Enable no free threads message to continually be emitted</li>
            </ul>
            <a id="r3.3.2"></a>
            <h2 class="section">Changes in 3.3.2</h2>
            <h3>Key Fixes</h3>
            <ul>
                <li>CGI content-length headers</li>
                <li>parsing XML documents with zero length attributes</li>
                <li>Initialize blank areas of ejs byte code</li>
                <li>ejs Array.sort order</li>
                <li>ejs doc for Date.year</li>
                <li>warnings in Xcode about OpenSSL</li>
                <li>multiply defined target rules when building with latest GNU make</li>
                <li>Remove -G 0 compilation switch for Mips</li>
                <li>MVC apps with caselessmatch for URI extensions</li>
                <li>setCookie()</li>
                <li>PHP with basic/digest authentication requests</li>
                <li>Session memory leaks</li>
                <li>Improve X509 certificate verification with SSL</li>
                <li>Ejscript property scope searching</li>
                <li>Ejscript setCookie</li>
                <li>Optimize output of large static files</li>
                <li>Samples not compiling</li>
                <li>Windows 64-bit file stat</li>
                <li>Add huge file support (&gt; 2GB)</li>
            </ul>
            <a id="r3.3.1"></a>
            <h2 class="section">Changes in 3.3.1</h2>
            <h3>Key Fixes</h3>
            <ul>
                <li>Fix HEAD requests</li>
                <li>Fix responses larger than 2GB</li>
            </ul>
            <a id="r3.3.0"></a>
            <h2 class="section">Changes in 3.3.0</h2>
            <h3>Minor Features</h3>
            <ul>
                <li>Added <a href="../guide/appweb/users/dir/server.html#chroot">Chroot</a> directive</li>
                <li>Support filtering shebang lines in PHP scripts</li>
                <li>Add missing extensions for PHP/CGI requests to allow requests for PHP files without .php extension</li>
                <li>Support graceful exit</li>
                <li>Add prototype module unloading for PHP via UnloadModule directive</li>
                <li>Add request timing to log file at level 5</li>
                <li>Add ASN1 certificate parsing for SSL</li>
                <li>Add on-demand initialization for PHP</li>
                <li>Prototype inactive PHP module unloading</li>
            </ul>
            <h3>Key Fixes</h3>
            <ul>
                <li>Fix CGI output parsing when gateways omit headers</li>
                <li>Bad timezone on HTTP headers in certain locales</li>
                <li>Potential bad free of connection input buffer</li>
                <li>Formatted printing of floating point numbers</li>
                <li>Fixed --chroot switch</li>
                <li>Ensure handlers match() routine is always invoked if required</li>
                <li>FreeBSD linking fixes</li>
                <li>CGI for long running requests and requests with large post data</li>
                <li>Bad reference for req-&gt;pathInfo</li>
                <li>ActionProgram directive for CGI</li>
                <li>REDIRECT_STATIC compat env var for PHP</li>
                <li>Inheriting AuthName, Require and CustomLog directives</li>
                <li>Building with configure --disable-all</li>
                <li>Ejscript: Windows 7 support and VS 10.0</li>
                <li>Add missing msvcrt version 10 DLL</li>
                <li>Update Ejscript documentation</li>
                <li>Premature exit with large forward time changes</li>
                <li>CGI with file upload</li>
                <li>Return status of 401 instead of 404 when missing file and authentication</li>
                <li>Rewriting the request URI. Now updates filename, alias, location, extension etc.</li>
                <li>Configure for vxworks on Linux</li>
                <li>Fix redirections using SSL</li>
                <li>Fix running CGI/PHP startup for form and upload requests</li>
                <li>Ejscript: Array.slice with negative indices</li>
                <li>Ejscript: Date/Time calculations for pre 1970 dates</li>
                <li>Ejscript: Cygwin Math.pow Infinity results</li>
                <li>Ejscript: Allow JSON encoded arrays in Http form data</li>
                <li>Ejscript: memory fragmentation</li>
                <li>Ejscript: exception stack handling</li>
                <li>Ejscript: parsing XML characters &gt; 127</li>
                <li>Ejscript: GC issue with new Function()</li>
                <li>Ejscript: XSS issue with embedded script in URLs</li>
                <li>Ejscript: Compiler spin with }; construct</li>
                <li>Ejscript: escape(quote)</li>
            </ul>
            
            <a id="r3.2.2"></a>
            <h2 class="section">Changes in 3.2.2</h2>
            <h3>Minor Features</h3>
            <ul>
                <li>Solaris and FreeBSD ports</li>
                <li>Http request and response body tracing. New configuration directives LogTrace and LogTraceFilter.</li>
            </ul>
            <h3>Key Fixes</h3>
            <ul>
                <li>Freeing memory on exiting. (Fix to mprFree(mpr))</li>
                <li>Ejscript update to 1.0.2 </li>
                <li>Documentation updates</li>
                <li>Debian package improvements</li>
            </ul>
            <h3><strong>API Changes</strong></h3>
            <ul>
                <li>None</li>
            </ul>
            <a id="r3.2.1"></a>
            <h2 class="section">Changes in 3.2.1</h2>
            <h3>Key Fixes</h3>
            <ul>
                <li>Missing linkup script for packaging</li>
                <li>Timed out requests</li>
                <li>Building with va_list on some systems</li>
                <li>Parsing IPv6 addresses in the config file</li>
                <li>Ejscript loading modules fix for ARM</li>
                <li>Large requests when using the fileHandler</li>
            </ul>
            <h3><strong>API Changes</strong></h3>
            <ul>
                <li>None</li>
            </ul>
            <a id="r3.2.0"></a>
            <h2 class="section">Changes in 3.2.0</h2>
            <h3>Minor Features</h3>
            <ul>
                <li>Updated Ejscript with enhanced Math, Date and Number classes</li>
                <li>Improved Ejscript library API documentation</li>
                <li>Improved configure diagnostics with the --verbose switch</li>
                <li>Many small fixes</li>
            </ul>
            <h3>Fixes</h3>
            <ul>
                <li>Optimize make install/package when using svn</li>
                <li>SimpleModule sample</li>
                <li>Loading modules with a "." in the name</li>
                <li>Single threaded page reload when using remote command execution</li>
                <li>Improve configure diagnostics</li>
                <li>Ejs: TextStream::read() with unterminated last line </li>
                <li>Ejs: Http requests with credentials</li>
                <li>Ejs: JSON parsing and encoding</li>
                <li>Ejs: Math, Number and Date methods</li>
                <li>Ejs: Documentation</li>
                <li>Ejs: ByteArray.copyIn</li>
                <li>Ejs: Parsing XML literals</li>
            </ul>
            <h3><strong>API Changes</strong></h3>
            <ul>
                <li>New MPR mprDtoa C API</li>
                <li>Enhanced Ejscript Number, Date and Math APIs</li>
                <li>API documentation corrections</li>
            </ul>
            <a id="r3.1.2"></a>
            <h2 class="section">Changes in 3.1.2</h2>
            <h3>Fixes</h3>
            <ul>
                <li>Windows project files</li>
                <li>Setting /Program Files in windows installation</li>
                <li>Ejscript TextStream and XML updates</li>
            </ul>
            <h3><strong>API Changes</strong></h3>
            <ul>
                <li>None</li>
            </ul>
            <a id="r3.1.1"></a>
            <h2 class="section">Changes in 3.1.1</h2>
            <h3>Fixes</h3>
            <ul>
                <li>Handling bad HTTP request lines</li>
                <li>TLS/SSL renegotiation. Updated binary packages for OpenSsl and MatrixSsl</li>
                <li>Building in release mode on Windows</li>
            </ul>
            <h3><strong>API Changes</strong></h3>
            <ul>
                <li>None</li>
            </ul>
            <a id="r3.1.0"></a>
            <h2 class="section">Changes in 3.1.0</h2>
            <h3>Minor Features</h3>
            <ul>
                <li>Improve configure trace output</li>
                <li>Fold text line lengths in README and LICENSE</li>
                <li>Update WIN and WINCE projects</li>
            </ul>
            <h3>Fixes</h3>
            <ul>
                <li>Configure when /bin/cc is missing on Windows</li>
                <li>Default buildConfig.h for windows</li>
                <li>Remove absolute path names in buildConfig.h for Windows</li>
                <li>Add quotes to some commands in bld</li>
                <li>Mac OS X uninstall (pidof)</li>
                <li>Removal of aborted upload temp files</li>
                <li>Removing call to getSocketInfo. Was hanging if no DNS</li>
                <li>ROM - no file system support</li>
                <li>Windows case sensitive digest auth test</li>
                <li>Windows TextStream in Ejs</li>
                <li>Ejs WebWorkers</li>
                <li></li>
            </ul>
            <h3><strong>API Changes</strong></h3>
            <ul>
                <li>None</li>
            </ul>
            <a id="r3.0.2"></a>
            <h2 class="section">Changes in 3.0.2</h2>
            <h3>Major Features</h3>
            <ul>
                <li>Support Web Worker API in Ejscript</li>
            </ul>
            <h3>Minor Features</h3>
            <ul>
                <li>Ejscript Web Worker API support</li>
                <li>Add versioned Ejscript module support</li>
                <li>Updated utest (unit test driver) with Web Worker support</li>
            </ul>
            <h3>Fixes</h3>
            <ul>
                <li>Ejscript super invocations</li>
                <li>Ejscript subclassing native classes</li>
                <li>Ejscript strict mode errors</li>
            </ul>
            <h3><strong>API Changes</strong></h3>
            <ul>
                <li>Modified MPR mprServiceEvents</li>
                <li>Renamed MPR mprAwaken* to mprWakeDispatcher</li>
            </ul>
            <a id="r3.0.1"></a>
            <h2 class="section">Changes in 3.0.1</h2>
            <h3>Major Features</h3>
            <ul>
                <li>Support Cygwin (Requires Cygwin 1.7 Beta)</li>
                <li>Updated Ejscript to 1.0.0</li>
            </ul>
            <h3>Minor Features</h3>
            <ul>
                <li>Optimized SSL reading from slow clients</li>
                <li>Enhanced http command and MprHttp API to support chunking and file upload</li>
                <li>Moved incoming chunk filter code into the chunk filter. Changed to appweb.conf to use AddFilter.</li>
                <li>Modify makefiles to support Embedthis continuous integration build farm</li>
                <li>Updated Ejscript to support fully relative URLs. Required when running behind a reverse proxy</li>
                <li>Updated Ejscript for enhanced MVC and SQLite database support</li>
                <li>Added prototype unit test program "utest"</li>
                <li>Support Visual Studio 2012"</li>
                <li>Enhanced Ejscript module search path controls</li>
                <li>Optimize memory footprint</li>
                <li>Partial support for PHP 5.3.0</li>
            </ul>
            <h3>Fixes</h3>
            <ul>
                <li>Missing PHP module on some builds</li>
                <li>Configure buildConfig.h generation for certain paths</li>
                <li>Chunk parsing for incoming data when chunks were split across TCP packets</li>
                <li>Pipeline queue byte count accounting</li>
                <li>Ejscript text() input control</li>
                <li>Reduce worker thread priorities</li>
                <li>Ejscript file size properties</li>
                <li>SimpleEgi sample</li>
                <li>Optimize file upload memory usage</li>
                <li>Wince and Windows projects</li>
                <li>Configure --disable-all</li>
                <li>Ejscript fixes for: TextStream reading text lines,
                    SSL protocol support for the Http class,
                    nested try/catch inside functions,
                    use of iterations inside finally blocks,
                    file upload,
                    fileUploadSize
                    Http.secure property,
                    GC issue for collecting frames,
                    JSON encoding,
                    SQL quoting,
                    Error.stack,
                    Hybrid type slot binding,
                    regular expression doc and 
                    File.size for open files</li>
            </ul>
            <h3><strong>API Changes</strong></h3>
            <ul>
                <li>Modified MprHttp APIs</li>
                <li>Ejscript Http, Socket and Record classes</li>
            </ul>
            <a id="r3.0.0"></a>
            <h2 class="section">Changes in 3.0.0</h2>
            <h3>Major Features vs Appweb 2</h3>
            <ul>
                <li>New faster request processing pipeline 2x faster on many operations</li>
                <li>Enhanced Ejscript web framework for server-side JavaScript</li>
                <li>Integrated SQLite with database ORM layer</li>
                <li>Integrated Model / View / Controller web framework</li>
                <li>Smaller and more modular</li>
                <li>More flexible build configuration</li>
                <li>Manager process to monitor Appweb and restart if required</li>
                <li>Updates for PHP, OpenSSL and MatrixSSL</li>
                <li>Enhanced and faster CGI using pipes for I/O transfer</li>
                <li>XML parser for SOAP and RESTful web services</li>
                <li>Windows CE support</li>
                <li>FreeBSD support</li>
                <li>MAC OSX support</li>
                <li>Windows 7 and Vista support</li>
                <li>OpenWrt platform support</li>
                <li>IPv6 network support</li>
                <li>Project files for MAC OS Xcode and Microsoft Visual Studio</li>
                <li>Enhanced http command supporting SSL, chunking, ranged requests and file upload</li>
            </ul>
            <a id="r2.4.4"></a>
            <h2 class="section">Changes in 2.4.4</h2>
            <h3>Fixes</h3>
            <ul>
                <li>Add session resumption work-around for OpenSSL module. Not required if using OpenSSL >= 1.0.0</li>
                <li>Linux compilation switches</li>
                <li>Thread race in CGI/CMD</li>
                <li>Sign extension assert in ctype routines on windows</li>
                <li>Add CGI environment variable: REDIRECT_STATUS</li>
            </ul>
            <a id="r2.4.3"></a>
            <h2 class="section">Changes in 2.4.3</h2>
            <h3>Fixes</h3>
            <ul>
                <li>Increase default limits for LimitRequestBody and php.ini limits</li>
                <li>Timeouts for requests that do no I/O</li>
                <li>Setting of the upload directory</li>
                <li>Setting IPv6 initialization</li>
                <li>Formatting log file messages</li>
                <li>Support Windows SDK 6.0+</li>
                <li>Support Visual Studio 9.0</li>
                <li>Support PHP 5.2.8</li>
                <li>Support MatrixSSL 1.8.6</li>
                <li>Support OpenSSL 0.9.8j</li>
            </ul>
            <a id="r2.4.2"></a>
            <h2 class="section">Changes in 2.4.2</h2>
            <h3>Fixes</h3>
            <ul>
                <li>Fix for finding unused port in findFreePort()</li>
                <li>Fix exception on initialization when a value is not supplied with directives in the config
                file</li>
                <li>Improve config file diagnostics when parsing</li>
                <li>Fix exception when using digest authentication but building --disable-auth</li>
                <li>Fixes for virtual host configuration when matching addresses. Remove requirement to have a port in
                the NameVirtualHost and ServerName directives</li>
            </ul>
            <h2 class="section">Changes in 2.4.1</h2>
            <h3>Fixes</h3>
            <ul>
                <li>Fix for CGI on MAC OS X. Would not complete requests</li>
                <li>Fix for digest authentication on IE 7 / vista</li>
                <li>Fix for Ejscript @@variables when used inside []</li>
                <li>Fix for Ejscript hexadecimal comparisons. Was comparing with null incorrectly</li>
                <li>Replace fork with vfork for uclinux and to enhance CGI performance</li>
                <li>Fix compiling when using ROMFS</li>
            </ul>
            <h2 class="section">Changes in 2.4.0</h2>
            <h3>This is essentially a re-branding of the development version version 2.3.4. Here are the major changes
            compared to version 2.2.X.<br /></h3>
            <h3>Major</h3>
            <ul>
                <li>Support conditional directives in Appweb configuration files using &lt;IF&gt;.</li>
                <li>Enhance cross-compilation support by extending control flags and control over compiler
                options.</li>
                <li>Plenty of Nessus scan testing and longevity testing.</li>
            </ul>
            <h3>Minor</h3>
            <ul>
                <li>Enhanced MAC OS X support. Builds and runs from svn tree. No installation, source only.</li>
                <li>Cross development configuration simplified. Simplified tools.config configuration.</li>
                <li>Improved tool searching algorithms in configure.</li>
                <li>Update to use latest doxygen for documentation generation.</li>
                <li>Fix C++ compiler warnings for a cleaner build.</li>
                <li>Documentation updates for configuration and building.</li>
                <li>Add IPv6 support for MACOSX and simplify IP4+6 implementations.</li>
                <li>Support simultaneous IPv4 and IPv6 connections.</li>
                <li>Initial BSD port. No installation, source only.</li>
                <li>Extensive valgrind, nessus and longevity testing</li>
                <li>VxWorks 6.X support.</li>
                <li>Add support for Visual Studio 9.0 and Visual Studio Express.</li>
                <li>SuSE linux support. Packaged releases provided, make install/uninstall operational.</li>
                <li>Update uclibc support.</li>
                <li>Remove requirement to have doxygen during the installation.</li>
                <li>Increase default input buffer allocation to 1K to include most request headers without having to
                reallocate memory.</li>
                <li>Improved documentation on building from source.</li>
            </ul>
            <h3>Fixes</h3>
            <ul>
                <li>Cross-compilation fixes for make install and make package.</li>
                <li>Fix for ranged GETs when fetching a large chunk of data. Was sending incorrect data.</li>
                <li>Fix Keep-Alive header timeout. Was in milliseconds, changed to be in seconds.</li>
                <li>Fix for for large chunked requests hanging in some clients.</li>
                <li>Fix for requests with large (incoming) headers.&nbsp;</li>
                <li>Fix various compiler warnings.</li>
                <li>Fix for responses with large headers exceeding the default buffer allocations.</li>
                <li>Fix valgrind tests.</li>
                <li>Change HTTP 1.0 requests to not use keep alive unless explicitly asked for via Connection
                headers.</li>
                <li>Fix case where under heavy load CGI process can get lost and the request can hang. Due to a
                reentrant signal handler.</li>
                <li>Fix Windows CGI processing was inoperable in 2.3.0.</li>
                <li>Fix directory listings.</li>
                <li>Fix Windows DLL search paths for locating DLLs.</li>
                <li>Fix setting CPU -m switch for GCC.</li>
                <li>Fixes for VxWorks cross compilation.</li>
                <li>Fix building the gacompat module.</li>
                <li>Fix request timeouts due to output data stalling when the socket becomes saturated.</li>
                <li>Fix memory leak when deleting handlers that manage their own variable store.</li>
                <li>Stop using mt.exe for embedding manifests into the application. VS mt.exe is bugged.</li>
                <li>Various build system fixes.</li>
                <li>Use chcon on shared libraries only if Security Enhanced Linux is enabled.</li>
                <li>Fix ssl redirect.</li>
                <li>Fixes for IPv6.</li>
                <li>Fixes for library list when building statically.</li>
                <li>Fix creation of C:/Program file on windows. Due to missing quotes on CustomLog file spec.</li>
                <li>Fixes for compiling with VS 2005. Added manifests and embedded manifests for executables and DLLs.
                Windows build is now compiled with VS 2005.</li>
                <li>Fix for memory leak with CGI programs</li>
                <li>Optimize stack size for requests with very large output headers.</li>
                <li>Improved valgrind test suite conformance</li>
                <li>Fix to permit recursion in Embedded Javascript and ESP</li>
                <li>Reduce number of TIME_WAIT sockets</li>
            </ul>
            <h2 class="section">Changes in 2.3.4</h2>
            <h3>Fixes</h3>
            <ul>
                <li>Cross-compilation fixes for make install and make package.</li>
            </ul>
            <h2 class="section">Changes in 2.3.3</h2>
            <h3>Fixes</h3>
            <ul>
                <li>Fix for for large chunked requests hanging in some clients.</li>
                <li>Some cross-compilation build and make fixes.</li>
            </ul>
            <h2 class="section">Changes in 2.3.2</h2>
            <h3>Fixes</h3>
            <ul>
                <li>Fix for ranged GETs when fetching a large chunk of data. Was sending incorrect data.</li>
                <li>Fixed SSL requests hanging when using large posted data.</li>
                <li>Fix Keep-Alive header timeout. Was in milliseconds, changed to be in seconds.</li>
            </ul>
            <h2 class="section">Changes in 2.3.1</h2>
            <h3>Major</h3>
            <ul>
                <li>Support conditional directives in Appweb configuration files using &lt;IF&gt;.</li>
                <li>Enhance cross-compilation support by extending control flags and control over compiler
                options.</li>
                <li>Plenty of Nessus scan testing and longevity testing.</li>
            </ul>
            <h3>Minor</h3>
            <ul>
                <li>VxWorks 6.X support.</li>
                <li>Add support for Visual Studio 9.0 and Visual Studio Express.</li>
                <li>SuSE linux support. Packaged releases provided, make install/uninstall operational.</li>
                <li>Update uclibc support.</li>
                <li>Remove requirement to have doxygen during the installation.</li>
                <li>Increase default input buffer allocation to 1K to include most request headers without having to
                reallocate memory.</li>
                <li>Improved documentation on building from source.</li>
            </ul>
            <h3>Fixes</h3>
            <ul>
                <li>Fix for requests with large (incoming) headers.&nbsp;</li>
                <li>Fix various compiler warnings.</li>
                <li>Fix for responses with large headers exceeding the default buffer allocations.</li>
                <li>Fix valgrind tests.</li>
                <li>Change HTTP 1.0 requests to not use keep alive unless explicitly asked for via Connection
                headers.</li>
                <li>Fix case where under heavy load CGI process can get lost and the request can hang. Due to a
                reentrant signal handler.</li>
                <li>Fix Windows CGI processing was inoperable in 2.3.0.</li>
                <li>Fix directory listings.</li>
                <li>Fix Windows DLL search paths for locating DLLs.</li>
            </ul>
            <h2 class="section">Changes in 2.3.0</h2>
            <h3>Minor</h3>
            <ul>
                <li>Enhanced MAC OS X support. Builds and runs from svn tree. No installation, source only.</li>
                <li>Cross development configuration simplified. Simplified tools.config configuration.</li>
                <li>Improved tool searching algorithms in configure.</li>
                <li>Update to use latest doxygen for documentation generation.</li>
                <li>Fix C++ compiler warnings for a cleaner build.</li>
                <li>Documentation updates for configuration and building.</li>
                <li>Add IPv6 support for MACOSX and simplify IP4+6 implementations.</li>
                <li>Support simultaneous IPv4 and IPv6 connections.</li>
                <li>Initial BSD port. No installation, source only.</li>
                <li>Extensive valgrind, nessus and longevity testing</li>
            </ul>
            <h3>Fixes</h3>
            <ul>
                <li>Fix setting CPU -m switch for GCC.</li>
                <li>Fixes for VxWorks cross compilation.</li>
                <li>Fix building the gacompat module.</li>
                <li>Fix request timeouts due to output data stalling when the socket becomes saturated.</li>
                <li>Fix memory leak when deleting handlers that manage their own variable store.</li>
                <li>Stop using mt.exe for embedding manifests into the application. VS mt.exe is bugged.</li>
                <li>Various build system fixes.</li>
                <li>Use chcon on shared libraries only if Security Enhanced Linux is enabled.</li>
                <li>Fix ssl redirect.</li>
                <li>Fixes for IPv6.</li>
                <li>Fixes for library list when building statically.</li>
                <li>Fix creation of C:/Program file on windows. Due to missing quotes on CustomLog file spec.</li>
                <li>Fixes for compiling with VS 2005. Added manifests and embedded manifests for executables and DLLs.
                Windows build is now compiled with VS 2005.</li>
                <li>Fix for memory leak with CGI programs</li>
                <li>Fix for stack overflow with very large output headers.</li>
                <li>Improved valgrind test suite conformance</li>
                <li>Fix to permit recursion in Embedded Javascript and ESP</li>
                <li>Reduce number of TIME_WAIT sockets</li>
            </ul>
            <h2 class="section">Changes in 2.2.2</h2>
            <h3>Minor</h3>
            <ul>
                <li>Added directive to enable / disable the TRACE method. Use TraceMethod on|off in the appweb.conf
                configuration file. The trace method is now disabled by default.</li>
                <li>The use of winTools.zip is now officially deprecated. Please use the cygwin tools from
                www.cygwin.com to build from source on windows instead.</li>
            </ul>
            <h3>Fixes</h3>
            <ul>
                <li>Removed double quotes on module search path in trace log.</li>
                <li>Change to only call setFileName if the handler is not virtual. Change cgiHandler to use new flag
                MPR_HANDLER_NEED_FILENAME so setFileName is still called for cgiHandler.</li>
            </ul>
            <h2 class="section">Changes in 2.2.1</h2>
            <h3>Fixes</h3>
            <ul>
                <li>Fixed memory leaks in EJS.</li>
                <li>Fix configure to handle windows absolute and relative paths more intelligently.</li>
                <li>Close connection when uploaded content exceeds LimitRequestBody. This avoids a long wait if the
                upload is very large.</li>
                <li>Update search path in configure for Inno Setup 5 when doing windows builds.</li>
                <li>Improve path name resolution for packages when using Cygwin on windows.</li>
                <li>Updated memory leak tests.</li>
                <li>Replace and improve directory listing graphics .</li>
                <li>Improve robustness of 64-bit versions. Fix 64-bit conversions .</li>
                <li>Fix 64-bit basic and digest authentication.</li>
                <li>Fixed upload issue where medium to large files of a certain length would fail to upload.</li>
            </ul>
            <h2 class="section">Changes in 2.2.0</h2>
            <h3>Major</h3>
            <ul>
                <li>Completely reworked build configuration</li>
                <li>Upgrade support for latest PHP, MatrixSSL and OpenSSL packages.</li>
                <li>Added Debian (including Ubuntu) packages.</li>
                <li>Modularized packages. Now supplying binary, documentation, development and source packages
                separately.</li>
                <li>Changed file system locations to conform with the Linux File System Hierarchy (FSH) standard.</li>
                <li>Allow PHP to run single threaded.</li>
            </ul>
            <h3>Minor</h3>
            <ul>
                <li>Optimized builds, now about 2x faster on some systems</li>
                <li>Updated build configuration tools. config.h, config.make, config.sh now renamed buildConfig</li>
                <li>Changed configure to always do a configure --reset.</li>
                <li>Improve bld tool library searching</li>
                <li>LoadModulePath now takes filenames with spaces. Must use quotes.</li>
                <li>Improve VS 2005 building support</li>
                <li>Speed up build times</li>
                <li>Change appweb to continue on invalid configuration file directives rather than aborting.</li>
                <li>Remove old PHP4 handler. Now only supporting PHP.</li>
                <li>Improve 64-bit Linux support</li>
                <li>Added windows tar installation capability</li>
                <li>Removed legacy configure options:
                    <ul>
                        <li>--without-xdb, --without-php4, --enable/disable-stdcpp</li>
                    </ul>
                </li>
                <li>The configure command now accepts absolute paths for --with-*-libpath and --with-*-dir
                switches</li>
                <li>The configure command now emits more information about the type of build and O/S and CPU
                versions</li>
                <li>Added support for negative ranged requests where the user requests N bytes from the end of a
                file.</li>
                <li>Improved code comments.</li>
            </ul>
            <h3>Fixes</h3>
            <ul>
                <li>Fix when listening on a port number to listen on all IP addresses. Previously only listened on IP
                addresses that existed when Appweb was started. This fix enables the use of DHCP addresses once Appweb
                has started. </li>
                <li>Fix directory list wild card matching with trailing wild cards</li>
                <li>Make putHandler more robust when encountering invalid ranges. It will now ignore invalid ranges and
                proceed to accept uploaded files.</li>
                <li>Change listen backlog queue length to use the system defined maximum via SOMAXCONN</li>
                <li>Fix using ESP files as directory indexes</li>
                <li>Remove fdm=marker from all source files to fix vim warning.</li>
                <li>Fixed CGI incorrectly setting CGI program arguments. Removed argument setting.</li>
                <li>Updated copyright messages.</li>
                <li>Fixed pipelined ranged requests</li>
                <li>Fix single-threaded operation under windows.</li>
                <li>Fix for when select file handle becomes bad.</li>
            </ul>
            <h2 class="section">Changes in 2.1.1</h2>
            <h3>Major</h3>
            <ul>
                <li>None</li>
            </ul>
            <h3>Minor</h3>
            <ul>
                <li>Add ESP "rename" command to rename files. Useful in upload forms.</li>
                <li>Add sample put and upload location blocks to appweb.conf</li>
                <li>Improve comments in appweb.conf</li>
                <li>Simplify configure defaults files and appweb.conf</li>
                <li>Change default build to not require PHP, MatrixSSL or OpenSSL</li>
                <li>Changed path references in directory listings to be relative paths for better Apache
                compatibility.</li>
            </ul>
            <h3>Fixes</h3>
            <ul>
                <li>Fix directory listing sorting and file sizes.</li>
                <li>Prevent directory listings from caching in user's browsers.</li>
                <li>Fix ESP with large scripts.</li>
                <li>Fix GoAhead compatibility function redefining form and ASP functions.</li>
                <li>Fix loss of query string when matching the "/" URL.</li>
                <li>Fix VxWorks handling of path names when using an FTP based file system.</li>
                <li>Fix DocumentIndex handling if set to ESP pages</li>
                <li>Fix re-matching of handlers if a handler changes the request URI</li>
                <li>Remove uploaded temp files at the end of the request</li>
                <li>Improve calculation of random bytes for VxWorks</li>
                <li>Remove VxWorks SEM_INVERSION_SAFE flag to preserve defined priorities</li>
                <li>Fix Nan and Infinity calculations for VxWorks</li>
                <li>Fix compilation errors if BIT_FEATURE_RANGES is not defined.</li>
                <li>Cleanup PHP shutdown</li>
                <li>Fix PUT handler processing when the file exists and also some ranged upload behavior.</li>
                <li>Fixed mprGetDirName API to handle file names with trailing "/"</li>
                <li>Added MPR_REQUEST_PRIORITY to run requests at normal priority. Select and pool management tasks run
                at elevated priority.</li>
                <li>Removed redundant assert in mpr/timer.cpp</li>
                <li>Reworked directory listing pages to be more Apache compatible with relative file paths.</li>
                <li>Fixed ranged downloads. Was downloading one character short.</li>
                <li>Fixed partial ranged downloads without a starting range.</li>
                <li>Fixed Location blocks in appweb.conf to append a trailing "/" to only match directories.</li>
                <li>Added Cache-Control: no-cache header to directory listing output.</li>
            </ul>
            <h2 class="section">Changes in 2.1.0</h2>
            <h3>Major</h3>
            <ul>
                <li>Added directory listing module: libdirModule</li>
                <li>Added put module for PUT and DELETE HTTP method support: libputModule</li>
                <li>Added HTTP/1.1 chunking support. Use the HttpChunking [on|off| directive to enable or disable. Also
                can use a custom HTTP header for client requests: X-Appweb-Chunk-Transfer header. Set value to "on" or
                "off" to control chunking on a per-request basis.</li>
                <li>Added HTTP/1.1 ranged transfer support for output and input requests.</li>
                <li>Added ErrorDocument directive for mapping HTTP errors to specific web pages. E.g.: "ErrorDocument
                404 myErrorPage.html"</li>
                <li>Added IPv6 (prototype) support for Linux</li>
            </ul>
            <h3>Minor</h3>
            <ul>
                <li>Optimized TCP/IP I/O and buffer sizes</li>
            </ul>
            <h3>Fixes</h3>
            <ul>
                <li>Fix for simpleEsp sample when running HTTP client</li>
                <li>Fix for client fetch when running multithreaded but with no pool threads configured</li>
                <li>Fix for REMOTE_USER being set when authorization is used</li>
            </ul>
            <h2 class="section">Changes in 2.0.5</h2>
            <h3>Fixes</h3>
            <ul>
                <li>Enhanced GoAhead Compatibility API</li>
                <li>Fix for page redirection in when using the GoAhead Compatibility API</li>
                <li>Fix for websGetVar API</li>
                <li>Upgrade to support Inno Setup 5 for packaging Windows releases</li>
                <li>Support PHP 5.1.1</li>
                <li>Don't ask for password if doing a "make package" as root on Unix/Linux</li>
                <li>Determine correct "strip" program when doing cross-compilation</li>
                <li>Fix EJS diagnostic trace. Was truncating one character on trace lines.</li>
                <li>Improved longevity test suite and build farm testing</li>
                <li>Fix for handling time wrapping on long running servers</li>
                <li>Support SELinux</li>
                <li>Support for current versions of rpmbuild (Fedora Core 4)</li>
            </ul>
            <h2 class="section">Changes in 2.0.4</h2>
            <h3>Fixes</h3>
            <ul>
                <li>Fix for MatrixSsl handler where data was being read twice</li>
                <li>Fix header in config.h</li>
                <li>Add new switches to configure: --enable-ejs, --enable-samples, --enable-test,
                --with-PACKAGE-cflags, --with-PACKAGE-iflags, --with-PACKAGE-ldflags</li>
                <li>Fix several compilers warnings for ARM</li>
                <li>Fix crash when reading a users.db authorization file</li>
                <li>Fix MPR Var deep copy</li>
                <li>Fix MPR Select / Task interaction</li>
            </ul>
            <h2 class="section">Changes in 2.0.3</h2>
            <h3>Fixes</h3>
            <ul>
                <li>Fix httpPassword overwriting existing password entries</li>
                <li>Fixed bad build output formatting.</li>
                <li>Improved error messages in Appweb</li>
                <li>Fix windows SSL crash due when missing a TypesConfig directive and using SSL</li>
                <li>Fix wrong license agreement display when installing.</li>
            </ul>
            <h2 class="section">Changes in 2.0.2</h2>
            <h3>Fixes</h3>
            <ul>
                <li>Fix for form.php to post back to itself</li>
                <li>Various code cleanup</li>
                <li>Compiler fixes for when BIT_FEATURE_LOG is disabled</li>
            </ul>
            <h2 class="section">Changes in 2.0.1</h2>
            <h3>Fixes</h3>
            <ul>
                <li>Fix for VxWorks truncating large files</li>
                <li>Fix PHP flushing</li>
            </ul>
            <h2 class="section">Changes in 2.0.0</h2>
            <p>Version 2.0.0 is the next stable release after the 1.2 series. The description below lists the major
            changes relative to the 1.2 release.</p>
            <h3>Major</h3>
            <ul>
                <li>Embedded Server Pages greatly enhanced. New parser, new Embedded JavaScript. Now supporting:</li>
                <li>
                    <ul>
                        <li>Session state access via the session[] array</li>
                        <li>Global application data via the application[] array</li>
                        <li>Uploaded files accessible via files[] array</li>
                        <li>Configurable auto-session creation</li>
                        <li>Other variable arrays include: cookies[], server[], request[], headers[], form[], global[],
                        local[]</li>
                    </ul>
                </li>
                <li>Embedded Server Pages broken out as a separate source code module.</li>
                <li>Embedded JavaScript rewritten and greatly enhanced. Now supports:</li>
                <li>
                    <ul>
                        <li>Object type and the <i>new</i> reserved word</li>
                        <li>Array type</li>
                        <li>Boolean type</li>
                        <li>Floating point</li>
                        <li>64 bit integer support</li>
                        <li>Automatic casting between types</li>
                        <li>Functions</li>
                        <li>for / in statement to iterate through arrays or objects</li>
                        <li>Extended standard procedure library: print, println, printVars, trace</li>
                    </ul>
                </li>
                <li>Merged appweb and winAppweb. Windows application intelligently runs as a command line program,
                windows program or system service depending on the command line switches. Easier invocation by
                supporting configuration via command line. Can now just run "appweb".</li>
                <li>File upload module completed and now supported. File upload usable from ESP, EJS and CGI.</li>
                <li>PHP 5.0 support</li>
                <li>Save configuration routines to save the run-time configuration back to a standard Appweb
                configuration file.</li>
                <li>Completely new installation and packaging routines. Supports a flexible make install set of targets
                including: install, install-dev, install-release, install-samples, install-doc, install-src,
                install-all. Make install also supports a ROOT_DIR environment setting to re-base the installation
                directories. This feature includes a safe uninstall. See INSTALL.TXT in the source directory for full
                details.</li>
                <li>Ability to create new native distribution packages from a source build tree.</li>
                <li>VxWorks port.</li>
                <li>Extended cross compilation system to support cross-O/S development.</li>
                <li>Rewrite the CGI subsystem to be more uniform across all operating systems.</li>
                <li>Lots of improvements to the configuration and build system</li>
                <li>Windows switches to use configure and the makefile system. Supports a subset of CYGWIN called
                winTools for building.</li>
                <li>Added file upload handler</li>
            </ul>
            <h2 class="section">Changes in 1.3.6</h2>
            <h3>Fixes</h3>
            <ul>
                <li>Several compile time fixes when using configure with some options. Fix for building EJS without
                floating point.</li>
                <li>Fix for not launching the documentation on Windows when the installation is complete</li>
                <li>Fixed date calculations for IF_MODIFIED requests being off for 1 day.</li>
                <li>Fixed formatting of README.TXT files to be DOS format (CR/LF)</li>
                <li>Fixed request.cpp compilation when not using SSL</li>
                <li>Fix building with C-API without ESP</li>
                <li>Fix crash in request.cpp when requests timeout</li>
                <li>Fix compiling request.cpp without SSL</li>
            </ul>
            <h2 class="section">Changes in 1.3.5</h2>
            <h3>Minor Features</h3>
            <ul>
                <li>Add request variable REQUEST_TRANSPORT that is set to "http" or "https" depending on whether SSL is
                used or not.</li>
                <li>Simplify the regeneration of the documentation.</li>
                <li>EJS: Add support for automatic casting to strings when types require casting.</li>
            </ul>
            <h3>Fixes</h3>
            <ul>
                <li>Fix MatrixSsl bug where some data can be lost and a request can hang.</li>
                <li>Fix uClinux integration. Support uClinux 3.2.0</li>
                <li>Fix for browser not refreshing content correctly. Change to copyHandler.</li>
                <li>Fix for single threaded compilation.</li>
                <li>Fix for compiling samples when using --disable-static</li>
                <li>Fix for running configure on linux. Changes to bin/bld. </li>
                <li>Fix for uClinux building. Changes to bin/bld to use BIT_CFLAGS instead of BIT_LDFLAGS. </li>
                <li>Fix for building on Linux. Was not testing for existence of cygpath correctly. </li>
                <li>Fixed bugs in EJS for comparisons with non-boolean operands. </li>
                <li>Fix EJS issue with unary minus calculations.</li>
            </ul>
            <h2 class="section">Changes in 1.3.4-5</h2>
            <h3>Major Features</h3>
            <ul>
                <li>Completely new installation and packaging routines. Supports a flexible make install set of targets
                including: install, install-dev, install-release, install-samples, install-doc, install-src,
                install-all. Make install also supports a ROOT_DIR environment setting to re-base the installation
                directories. This feature includes a safe uninstall. See INSTALL.TXT in the source directory for full
                details.</li>
                <li>Ability to create new native distribution packages from a source build tree.</li>
                <li>Create a C API for the httpClient. Use --enable-c-api-client</li>
            </ul>
            <h3>Minor Features</h3>
            <ul>
                <li>Expose the GoAhead WebServer compatibility API via the Compat module </li>
                <li>Create a C API for the httpClient. Use --enable-c-api-client</li>
                <li>Removed SessionAutoCreate from the makefiles. The default for this is now off. Users must include
                useSession(); in their ESP pages or explicitly turn this directive back on. This was removed to boost
                performance for pages that do not require session handling.</li>
                <li>Added a new LimitScriptSize directive to specify the maximum ESP script size. This replaces the
                previously overloaded use of LimitResponseBody.</li>
                <li>Partitioned documentation to prepare for future derivative products. Stay tuned.</li>
                <li>Fix source tree so it can be built from a read-only tree.</li>
                <li>Update to latest PHP 5.0.3 release for the PHP module</li>
                <li>Support spaces in file names and install in "/Program Files/Embedthis Appweb" on Windows by
                default.</li>
                <li>Updated WinTools to use latest Cygwin tools.</li>
                <li>Added file upload limit. Directive is LimitUploadSize.</li>
                <li>Convert windows make package to use cygwin zip utilities and not winzip.</li>
            </ul>
            <h3>Fixes</h3>
            <ul>
                <li>Fix including of ESP include files to look for the included file in the same directory as the base
                ESP page.</li>
                <li>Fix for "make uninstall" to not to change permissions of any standard directories</li>
                <li>Fix segfault on large ESP pages. This occurred when the page exceeded the maximum configured via
                the LimitResponseBody directive. Use LimitScriptSize in future to specify or modify
                the default maximum size (128K) of a script.</li>
                <li>Added clearer error messages when the maximum script size is exceeded.</li>
                <li>Fixed missing API documentation.</li>
                <li>Fix permissions on the bin directory for installed appweb (make install).</li>
                <li>Fix errors in make install for missing users.dist, groups.dist and libsslModule.so</li>
                <li>Fix obscure hang in httpClient if server dies.</li>
                <li>Add cpio, id and awk to WinTools. Also added curl for those using the test framework via an Appweb
                subversion checkout.</li>
                <li>Fix assert in ESP when assigning to non-existent object arrays</li>
                <li>Warn in ESP if assigning to sessions and sessions are not enabled. Uses now must either put
                useSession() in their web page or turn on SessionAutoCreate in their configuration file.</li>
                <li>Fix for a multithreaded race in EJS/ESP under heavy load. Our longevity test harness caught this
                one.</li>
                <li>Fixed multithreaded deadlock in CGI under heavy load.</li>
                <li>Fix printVars displaying the wrong value for an array length</li>
                <li>Fixed crash in testClient when server is not running. Only impacted test framework.</li>
                <li>Fixed search path for locating the ServerRoot.</li>
                <li>Fixed file upload handler for parsing boundaries.</li>
                <li>Fixed PHP handler processing of empty forms.</li>
                <li>Made MaRequest::readPostData more robust.</li>
            </ul>
            <h2 class="section">Changes in 1.3.3</h2>
            <p>The 1.3.1 and 1.3.2 releases were internal releases only and were not publicly made available.</p>
            <h3>Major Features</h3>
            <ul>
                <li>VxWorks port.</li>
                <li>Extended cross compilation system to support cross-O/S development.</li>
                <li>Rewrite the CGI subsystem to be more uniform across all operating systems.</li>
            </ul>
            <h3>Minor Features</h3>
            <ul>
                <li>The PHP handler now supports the PHP flush function.</li>
                <li>Added function to create ESP array variables in ESP C functions.</li>
                <li>Add file upload.esp sample file.</li>
                <li>Fix and extend samples for the new ESP and EJS.</li>
                <li>Add support for the If-Match and If-UnMatch HTTP headers.</li>
                <li>Disable timeouts if running Appweb in debug mode (-D). This disables the Keep-Alive, Session and
                general request Timeout.</li>
                <li>Allow Alias directives to alias files. Previously only directories could be aliased.</li>
                <li>Rewrite of CGI / CMD to be simpler. Necessitated by VXWORKS port.</li>
                <li>Speedup makedep on Windows for first time builds.</li>
                <li>Add ESP convenience API espCreateArrayVar.</li>
                <li>Add mprSetThreads API to extend the C API.</li>
            </ul>
            <h3>Fixes</h3>
            <ul>
                <li>The following fixes are applied from 1.2.4
                    <ul>
                        <li>Fix in validating URLs with consecutive "/" characters</li>
                        <li>Fix for upload handler with ":" characters in the upload URL</li>
                        <li>Add new directive ListenIF that allows listening on an interface</li>
                        <li>Fix bug for long ESP/EJS tokens</li>
                    </ul>
                </li>
                <li>Change session cookies to only persist while the user's browser is open.</li>
                <li>Fix to allow functions to have the opening brace on the same line as the function keyword.</li>
                <li>Get all samples building. Supply makefiles for the Appweb build system and stand-alone
                makefiles.</li>
                <li>Improve error messages for several error conditions to make diagnosis easier.</li>
                <li>Add msvcrt.dll to the distribution to prevent DLL versioning issues.</li>
                <li>Fix various memory leaks</li>
                <li>Fix for EJS to not iterate over the length property for arrays in a for... in statement</li>
                <li>Fix for EJS to allow "var" in a for (var .. statement</li>
                <li>Fix for EJS syntax error when defining a for (.. in statement inside a function</li>
                <li>Fix for EJS "var o = new Array;"</li>
                <li>Fix for EJS testing variables against -1</li>
                <li>Fix for crashing issue CGI when a CGI request times out.</li>
                <li>Update configure to fix syntax error for --with-c-api. Support --with-c_api as an alias.</li>
                <li>Fix for "make uninstall" to not remove any standard directories.</li>
                <li>Fixed matrixssl handler hanging when serving large files.</li>
                <li>Fixed sessions being continually re-created when browsers respond with multiple cookies.</li>
                <li>Fix several compiler errors when compiling single-threaded.</li>
                <li>Fix compiler errors when excluding various modules.</li>
            </ul>
            <h2 class="section">Changes in 1.3</h2>This is a major feature release and is part of the development
            branch. Users wanting stability should continue to use the stable 1.2.X series. This 1.3 release does have
            some <a href="#compat">compatibility changes</a>.<br />
            <h3>Major Features</h3>
            <ul>
                <li>Embedded Server Pages greatly enhanced. New parser, new Embedded JavaScript. Now supporting:</li>
                <li>
                    <ul>
                        <li>Session state access via the session[] array</li>
                        <li>Global application data via the application[] array</li>
                        <li>Uploaded files accessible via files[] array</li>
                        <li>Configurable auto-session creation</li>
                        <li>Other variable arrays include: cookies[], server[], request[], headers[], form[], global[],
                        local[]</li>
                    </ul>
                </li>
                <li>Embedded Server Pages broken out as a separate source code module.</li>
                <li>Embedded JavaScript rewritten and greatly enhanced. Now supports:</li>
                <li>
                    <ul>
                        <li>Object type and the <i>new</i> reserved word</li>
                        <li>Array type</li>
                        <li>Boolean type</li>
                        <li>Floating point</li>
                        <li>64 bit integer support</li>
                        <li>Automatic casting between types</li>
                        <li>Functions</li>
                        <li>for / in statement to iterate through arrays or objects</li>
                        <li>Extended standard procedure library: print, println, printVars, trace</li>
                    </ul>
                </li>
                <li>Easier invocation by supporting configuration via command line. Can now just run "appweb".</li>
                <li>Merged appweb and winAppweb. Windows application intelligently runs as a command line program,
                windows program or system service depending on the command line switches.</li>
                <li>PHP 5.0 support</li>
                <li>Save configuration routines to save the run-time configuration back to a standard Appweb
                configuration file.</li>
            </ul>
            <h3>Minor Features</h3>
            <ul>
                <li>Simplify the build system by removing the need for template files.</li>
                <li>Aliases are now per host instead of being per server.</li>
                <li>Allow Aliases to come before or after directory blocks that describe the alias destination.</li>
                <li>Build system improvements for building external packages</li>
                <li>Improved 64-bit and Solaris support.</li>
            </ul>
            <h3>Fixes</h3>
            <ul>
                <li>Fix bug where URLs that matched aliases were incorrectly defining an their CGI EXTRA_PATH
                calculation. Added a new configuration directive ExtraPath that can be used in Location blocks to
                specify that a handler should perform extra path calculations. NOTE: this is normally not
                required.</li>
                <li>Fix some build issues with various configuration options.</li>
                <li>Fix the inheriting of directory authorization information.</li>
            </ul>
            <h3><a id="compat"></a>Compatibility Changes</h3>
            <ul>
                <li>The MaServer::configure command has reduced its parameter count from 2 to 1.</li>
                <li>maGetVar and maSetVar now require an object array argument to specify the variable array to
                access.</li>
                <li>The C++ EspProc method of creating ESP procedures is now deprecated. It will be supported until
                version 3.X when it will be removed from the product. Users should call espDefineCFunction
                instead.</li>
                <li>The EJS module has been removed it is now integrated into the ESP module.</li>
                <li>The previous session APIs have been integrated into MaRequest::setVar and MaRequest::getVar</li>
            </ul>
            <h2 class="section">Features in 1.2.3</h2>This is a minor bug fix release.<br />
            <h3>Fixes<br /></h3>
            <ul>
                <li>Fix compatibility issue in libcompatModule with GoAhead WebServer. Was not creating environment
                variables for posted data. Will only do this if the data is URL encoded.</li>
                <li>Fixed Windows not matching case of URL extensions correctly.</li>
            </ul>
            <h2 class="section">Features in 1.2.2</h2>
            <p>This is a minor bug fix release.</p>
            <h3>Fixes</h3>
            <ul>
                <li>Fix for ESP includes. On windows, was including files with text processing which resulted in bad
                content lengths. Now reading RAW.</li>
                <li>Added MatrixSSL handler</li>
                <li>Re-added some missing documentation pages</li>
                <li>Changed default MPR number of threads to 10. Can be overridden in the appweb.conf file.</li>
                <li>Fixed several authorization issues relating to ordering of directives in the configuration file.</li>
                <li>Fixed encoding of "/" in query vars.</li>
                <li>Fixed Windows not matching case of URL extensions correctly.</li>
            </ul>
            <h2 class="section">Changes in 1.2.1</h2>
            <p>This is a minor bug fix release.</p>
            <h3>Fixes</h3>
            <ul>
                <li>Fix for large SSL requests. Some large requests would not be processed and would be prematurely
                terminated. There are no known security implications.</li>
            </ul>
            <h2 class="section">New Features in 1.2</h2>This 1.2 release rolls all the changes in the 1.1.X development
            stream into a new stable release. The description below is a summary of the key changes.<br />
            <br />
            <h3>Major Features</h3>
            <ul>
                <li>Integrated module for PHP4 and PHP</li>
                <li>Enhanced Embedded Server Pages supporting post-back</li>
                <li>Session handling and cookie management</li>
                <li>Extended documentation with a wealth of new material</li>
                <li>Small C library support via uClibc</li>
                <li>uClinux support.</li>
                <li>Completely revised build system and configuration to better support cross-compilation and modular
                selection of features.</li>
            </ul>
            <h3>Minor Features</h3>
            <ul>
                <li>Enhanced C-API</li>
                <li>httpClient supports single threaded operation.</li>
                <li>New compact libminiStdc++ library to replace libstdc++ reduces memory footprint.</li>
                <li>Experimental ports for Solaris and MAC</li>
                <li>Upgraded PHP and OpenSSL versions</li>
            </ul>
            <h3>Fixes</h3>
            <ul>
                <li>All fixes mentioned in the 1.1 stream below</li>
                <li>Fixed a Denial of Service issue where accesses to /esp could consume 100% of the CPU.</li>
            </ul>
            <h3>Compatibility Changes</h3>
            <ul>
                <li>None<br /></li>
            </ul>
            <h2 class="section">New Features in 1.1.3</h2>
            <h3>Major Features</h3>
            <ul>
                <li>Include PHP support</li>
                <li>Enhanced uClibc support -- no patch required.</li>
                <li>Enhanced uClinux support.</li>
            </ul>
            <h3>Minor Features</h3>
            <ul>
                <li>httpClient supports single threaded operation.</li>
                <li>Add new compact libminiStdc++ library to replace libstdc++. This reduces default memory footprint
                with glibc considerably.</li>
                <li>Merge Subversion initialization command setupTree into the configure command.</li>
                <li>Add to the top level Makefile and configure program the ability to autoconfigure.</li>
                <li>Improve comments in configure, configuration template files and in the default configuration files.
                The make.rules file is now common across all operating systems.</li>
                <li>Eliminate the need for LD_LIBRARY_PATH unless debugging in the tree. The "make run" target and many
                other internal build commands automatically set the library path where required.</li>
                <li>Version the appweb library.</li>
                <li>Include packaging file lists in the source release.</li>
            </ul>
            <h3>Fixes</h3>
            <ul>
                <li>Fix location of the libraries needed by PHP when creating a distribution package</li>
                <li>Fix for URLs that have trailing "." or " " in Windows. Fix prevents returning the page as pure
                text. This bug affected windows systems only for handlers that are matching by extension. This
                typically means ESP and PHP pages configured to match URLs by extension. If using URL prefix matching,
                the bug does not appear.</li>
                <li>Fix the 'h' formatting option for the CustomLog directive. This outputs the remote host name in the
                access log</li>
                <li>Fix session timeouts. Session timeouts did not renew when subsequent session activity occurred.
                Timeouts will now cause a session to be deleted when there is no activity on the session for the
                timeout period.</li>
                <li>Security fix for Windows allowing access to secured URLs by mixing case.</li>
                <li>Fix for HEAD, and TRACE not being handled correctly by some handlers.</li>
                <li>Security fix for user message disclosing too much information when denying access. (Ziv)</li>
                <li>Fix for VirtualHosts (including SSL virtual hosts) incorrectly parsing authorization configuration
                directives. (Ziv)</li>
                <li>Fix when using BIT_FEATURE_ROMFS on Windows. Was still accessing file system routines.
                (Black&amp;White)</li>
            </ul>
            <h2 class="section">Changes in 1.1.2</h2>
            <h3>Major Features</h3>
            <ul>
                <li>Enhanced cross-compiling support. Configure program supports --build, --host and the setting of
                CFLAGS, IFLAGS, LDFLAGS, CC, LD, AR, RANLIB, CC_FOR_BUILD, LD_FOR_BUILD.</li>
                <li>More documentation via README.TXT and FILES.TXT files in many directories.</li>
                <li>Small libc, uclibc support</li>
                <li>Uclinux support</li>
            </ul>
            <h3>Minor Features</h3>
            <ul>
                <li>Merged per O/S configuration files into a single file.</li>
            </ul>
            <h3>Fixes</h3>
            <ul>
                <li>Corrected the Windows Start Menu shortcut</li>
                <li>Rebuild OpenSSL with msvcrt.dll rather than msvcr71.dll</li>
                <li>Fix some errors in the README.HTML and converted to README.TXT</li>
                <li>Modify the source distribution appweb.conf to not load libcompat</li>
                <li>Fixed handling of URLs with upper case extensions (e.g. file.HTML)</li>
            </ul>
            <h2 class="section">Changes in 1.1.1</h2>
            <h3>Major Features</h3>
            <ul>
                <li>Enhanced Embedded Server Pages (ESP) allowing post-back to same page</li>
                <li>Integrated Session handling including C and Javascript APIs.</li>
                <li>Include a more feature-rich PHP module and upgrade PHP version.</li>
                <li>Enhanced C-API</li>
                <li>Authorization APIs for modifying user and group auth details at run-time</li>
                <li>Added a fully static appweb program</li>
                <li>First pass Solaris port</li>
                <li>Experimental fFile upload (Nick again)</li>
            </ul>
            <h3>Minor Features</h3>
            <ul>
                <li>"make install" for installing directly from source</li>
                <li>Support full static linking with Appweb libraries and building static versions.</li>
                <li>Add LoadModulePath directive to make it easier to maintain module paths</li>
                <li>Removed Matrix SSL handler. This is now being handled directly by PeerSec. See
                (<a href="http://www.matrixssl.org">http://www.matrixssl.org</a>)</li>
                <li>Speed up building on Windows with Cygwin</li>
                <li>Enhanced GoAhead WebServer API compatibility</li>
                <li>Extended build system, configure command and bld script.</li>
                <li>Upgrade OpenSSL versions</li>
            </ul>
            <h3>Fixes</h3>
            <ul>
                <li>Fix for ESP pages with 8-bit characters in scripts.</li>
                <li>Fix duplicate environment variables in simpleEgi sample.</li>
                <li>Fix some build circular dependencies.</li>
                <li>Fix incomplete requests not handling keep alive correctly.</li>
                <li>Don't close keep-alive connections for requests returning 304 (not modified) ]</li>
                <li>Fix mprStrCmpAnyCase routine.</li>
                <li>Fix Content-Length handling when the length is zero.</li>
                <li>Fix MaRequest:getCrackedCookie.</li>
                <li>Fix when using ROMed web pages (BIT_FEATURE_ROMFS)</li>
                <li>Fix some visual studio project files that referenced libraries of the wrong build type.</li>
            </ul>
            <h3>Compatibility Changes</h3>
            <ul>
                <li>None</li>
            </ul>
            <h2 class="section">Changes in 1.1</h2>
            <h3>Major Features</h3>
            <ul>
                <li>PHP module for fast embedded execution of PHP applications and scripts</li>
                <li>First pass source code MACOSX port</li>
                <li>Greatly enhanced build system supporting granular selection of build features.</li>
            </ul>
            <h3>Minor Features</h3>
            <ul>
                <li>Support full static linking with Appweb libraries and building static versions.</li>
                <li>Add LoadModulePath directive to make it easier to maintain module paths</li>
                <li>Removed Matrix SSL handler. This is now being handled directly by PeerSec. See
                (<a href="http://www.matrixssl.org">http://www.matrixssl.org</a>)</li>
                <li>Speed up building on Windows with Cygwin</li>
            </ul>
            <h3>Fixes</h3>
            <ul>
                <li>Fix for ESP pages with 8-bit characters in scripts.</li>
                <li>Fix duplicate environment variables in simpleEgi sample.</li>
                <li>Fix some build circular dependencies.</li>
                <li>Fix incomplete requests not handling keep alive correctly.</li>
                <li>Don't close keep-alive connections for requests returning 304 (not modified) ]</li>
                <li>Fix mprStrCmpAnyCase routine.</li>
                <li>Fix Content-Length handling when the length is zero.</li>
            </ul>
            <h3>Compatibility Changes</h3>
            <h2 class="section">Changes in 1.0.4</h2>
            <h3>Fixes</h3>
            <ul>
                <li>Fix for URLs that have trailing "." or " " in Windows. Fix prevents returning the page as pure
                text. This bug affected windows systems only for handlers that are matching by extension. This
                typically means ESP and PHP pages configured to match URLs by extension. If using URL prefix matching,
                the bug does not appear.</li>
                <li>Fix the 'h' formatting option for the CustomLog directive. This outputs the remote host name in the
                access log.</li>
                <li>Security fix for Windows allowing access to secured URLs by mixing case.</li>
                <li>Fix for HEAD, and TRACE not being handled correctly by some handlers.</li>
                <li>Security fix for user message disclosing too much information when denying access. (Ziv)</li>
                <li>Fix for VirtualHosts (including SSL virtual hosts) incorrectly parsing authorization configuration
                directives. (Ziv)</li>
            </ul>
            <h2 class="section">Changes in 1.0.3</h2>
            <h3>Fixes</h3>
            <ul>
                <li>Fix for digest handing on Windows.</li>
                <li>Fix for formatting of secure cookies.</li>
                <li>Enhance keep-alive for request errors.</li>
                <li>Remove the MatrixSSL handler (now supplied directly in the MatrixSSL distribution -- see
                http://www.matrixssl.org).</li>
            </ul>
            <h2 class="section">Changes in 1.0.2</h2>
            <h3>Fixes</h3>
            <ul>
                <li>Fixes for Windows PHP handling. Define the SCRIPT_FILENAME environment variable. NOTE: users must
                change the cgi_pathinfo setting in their /WINDOWS/PHP.INI file to be set to "1". This instructs PHP to
                operate according to the standards.</li>
                <li>Fix for launching Firefox / Firebird by double-clicking on the Windows tray icon.</li>
                <li>Fix for bad DocumentIndex directive if occurring after the ScriptAlias directive for CGI files. </li>
                <li>Several fixes for memory leaks when compiling Multithreaded.</li>
            </ul>
            <h2 class="section">Changes in 1.0.1</h2>
            <h3>Documentation</h3>
            <ul>
                <li>Few small fixes.</li>
            </ul>
            <h3>Fixes</h3>
            <ul>
                <li>Test if a URL maps to a Windows device file. Fixes a crash condition on Windows NT, 9X and
                2000.</li>
                <li>Fixed setting of Content-Length when the length of the content is not known. Changes to
                rq-&gt;setHeaderFlags</li>
                <li>Fix handling of poorly formed OPTIONS requests.</li>
            </ul>
            <h2 class="section">Changes in 1.0</h2>
            <h3>Major Features</h3>
            <ul>
                <li>Extensive push to test Appweb to its limits with extreme load and long "soak" testing.</li>
            </ul>
            <h3>Minor Features</h3>
            <ul>
                <li>Support the Action directive to make it easier to configure CGI programs that cannot use "#!/path"
                in the first line of the script.</li>
                <li>Fix and simplify configuration for CGI Perl, Python and PHP. New Action and AddType directives to
                the rescue.</li>
                <li>Test suite extended for CGI programs and for long POST data requests.</li>
            </ul>
            <h3>Performance</h3>
            <ul>
                <li>Boost performance for Windows socket handling</li>
                <li>Boost performance for HTTP requests with long POST data.</li>
            </ul>
            <h3>Documentation</h3>
            <ul>
                <li>Few small fixes.</li>
            </ul>
            <h3>Fixes</h3>
            <ul>
                <li>Fix a CGI multi-threaded bug where returning CGI data would interfere with subsequent Keep-Alive
                request data</li>
                <li>Fix MPR_FEATURE_MALLOC_HOOK when using the fast memory allocator</li>
                <li>Some fixes for Matrix SSL</li>
                <li>Disable log file rotation -- Security risk in current default configuration. (Can be re-enabled in
                source code)</li>
                <li>Fix a race condition with the socket handling code on Windows</li>
            </ul>
            <h2 class="section">New features in 0.9.1</h2>
            <h3>Major Features</h3>
            <ul>
                <li>Full support for Matrix SSL (small footprint embedded SSL)</li>
                <li>Cookie support</li>
                <li>Add setHeader API to allow handlers to define and override HTTP headers</li>
            </ul>
            <h3>Minor Features</h3>
            <ul>
                <li>Add support for TRACE and OPTIONS HTTP methods</li>
                <li>Tighten handler checking to only respond to supported HTTP methods</li>
                <li>Allow ESP pages to post back forms to themselves. Test on REQUEST_METHOD == "POST" to determine if
                the page is being displayed for the first time or whether the form is being submitted. 
                One ESP page can be used to display and process the data.</li>
                <li>Improved debug trace for httpClient and the appweb servers.</li>
                <li>Improved unit test for CGI and</li>
            </ul>
            <h3>Documentation</h3>
            <ul>
                <li>Lots of small fixes.</li>
            </ul>
            <h3>Architecture</h3>
            <ul>
                <li>Enhanced post data handling. The postData handler method is now called after the run method. It
                will be called as required to push post data to the handler.</li>
                <li>Post data pull mode support. Handlers can request to pull the post data rather than having it
                pushed to them. The Request::setPullPost will enable pull mode. The Request::readPostData API can be
                called in the handler to pull the post data as required.</li>
            </ul>
            <h3>Fixes</h3>
            <ul>
                <li>Fix error with poorly form HTTP headers in some cases.</li>
                <li>Fix attempting to start appweb.exe when installing only the source code on Windows.</li>
                <li>Fix setResponseCode API to remove assert on non-200 response codes.</li>
                <li>Lots of minor fixes.</li>
                <li>Append to the access log on restarts.</li>
            </ul>
            <h3>Compatibility Changes</h3>
            <ul>
                <li>The postData method and usage in the Appweb handler interface has bee reworked.</li>
            </ul>
            <h2 class="section">New features in 0.9.0</h2>
            <h3>General</h3>
            <ul>
                <li>SSL is now supported "out of the box".</li>
                <li>GoAhead WebServer compatibility module (compatModule) now supported.</li>
                <li>C Language API and samples complete.</li>
                <li>Automatically launch browser after install to display documentation.</li>
                <li>Run as a windows service and automatically install as a service on Windows</li>
            </ul>
            <h3>Performance</h3>
            <ul>
                <li>Shrink code on all platforms (Now from 120K to 300K).</li>
                <li>Compile without using exceptions -- further code size reduction.</li>
                <li>Performance gains. Throughput exceeds 3,500 requests per second (P4 2.4 GHZ running both client and
                server on Linux)</li>
            </ul>
            <h3>Documentation</h3>
            <ul>
                <li>Documentation arrives</li>
                <li>Extensive overviews, guides, how-to documents, samples, references and APIs</li>
                <li>Samples are now divided into C and C++ samples with lots of extra samples including event loop
                integration samples.</li>
                <li>The installation now offers to install the documentation as a separate component.</li>
                <li>Documented C Language API.</li>
                <li>Documented C++ Language API.</li>
                <li>Lots more code comments.</li>
            </ul>
            <h3>Architecture</h3>
            <ul>
                <li>New SSL Provider interface.</li>
                <li>Enhanced module loading interface.</li>
            </ul>
            <h3>Fixes</h3>
            <ul>
                <li>Fix Appweb not starting on system reboot on Linux.</li>
                <li>Fix build errors when compiling with various FEATURE combinations specified via bld.h and
                configure.</li>
                <li>Fixed issues with Visual Studio.NET upgrading Visual Studio 6 project files.</li>
                <li>Fix building source when installed stand-alone without the binary install.</li>
                <li>Fixed bug handling empty password and group authorization files.</li>
                <li>Fix windows link errors 4217, 4049</li>
                <li>Fix windows bug where aliases without drive specs were not handled correctly.</li>
                <li>Fix bug escaping URLs.</li>
                <li>Fix bug with windows event processing under heavy load where an event could get lost.</li>
                <li>Lots of minor fixes.</li>
            </ul>
            <h3>Compatibility Changes</h3>
            <ul>
                <li>The module loading API has changed to allow modules to parse the configuration file.</li>
                <li>sslHandler has been renamed sslModule.</li>
                <li>The SSL provider interfaces has been rewritten.</li>
            </ul>
            <h2 class="section">Changes in Embedthis Appweb 0.8.1</h2>
            <h3>Dynamic Content</h3>
            <ul>
                <li>Embedded Server Pages</li>
                <li>Embedded JavaScript</li>
                <li>Embedded Gateway Interface (in-memory CGI)</li>
                <li>CGI/1.1</li>
            </ul>
            <h3>Security</h3>
            <ul>
                <li>Secure Sockets Layer (SSL)</li>
                <li>Basic and Digest Authentication</li>
                <li>Directory and URL location based authorization</li>
                <li>Sandbox limits</li>
                <li>Access and access violation logging</li>
            </ul>
            <h3>Modularity</h3>
            <ul>
                <li>Dynamic loading of modules</li>
                <li>Extensible URL handlers</li>
                <li>Extensible / replaceable authorization, SSL and script</li>
            </ul>
            <h3>Easy to Use</h3>
            <ul>
                <li>Apache-style configuration file</li>
                <li>Debugging and trace logging</li>
                <li>Packaged installations for Linux and Windows</li>
                <li>Run as a service / daemon</li>
            </ul>
            <h3>Other Features</h3>
            <ul>
                <li>HTTP server and client access program</li>
                <li>Named and IP based virtual hosts</li>
                <li>Listen on multiple ports</li>
                <li>Compile web pages and files into C code for execution from ROM</li>
            </ul>
            <h3>Standards</h3>
            <ul>
                <li>HTTP/1.1</li>
                <li>CGI/1.1</li>
                <li>Apache configuration file compatibility</li>
            </ul>
            <h3>Performance</h3>
            <ul>
                <li>Multithreaded with high performance thread pool</li>
                <li>Request throughput (&gt; 4,500 requests per second)</li>
                <li>Scales on multi-cpu systems</li>
                <li>Small memory footprint even under heavy load (from 1MB)</li>
            </ul>
            <h3>Developer Features</h3>
            <ul>
                <li>HTTP server and client libraries</li>
                <li>Shared and static libraries supplied</li>
                <li>C and C++ APIs</li>
                <li>Operate single-threaded or multithreaded (Compile or run-time selectable)</li>
                <li>Easy, intuitive programming model</li>
                <li>Integrate with common event mechanism: Windows Messages, Unix select, dedicated thread</li>
                <li>Coding minimized as most features can be specified via the configuration file</li>
                <li>Cookbook of samples (cut and paste to get going)</li>
                <li>SMP safe</li>
                <li>Extensive debug trace logging</li>
            </ul>
        </div>
    </div>
<!-- BeginDsi "dsi/bottom.html" -->
	<div class="bottom">
		<p class="footnote"> 
            <a href="../product/copyright.html" >&copy; Embedthis Software LLC, 2003-2012.
            All rights reserved. Embedthis, Appweb, ESP, Ejscript and Embedthis GoAhead are trademarks of Embedthis Software LLC.</a>
		</p>
	</div>
    <script src="http://www.google.com/jsapi" type="text/javascript"></script>
    <script type="text/javascript"> 
      google.load('search', '1', {language : 'en'});
      google.setOnLoadCallback(function() {
        var customSearchControl = new google.search.CustomSearchControl(
          '000262706376373952077:1hs0lhenihk');
        customSearchControl.setResultSetSize(google.search.Search.FILTERED_CSE_RESULTSET);
        var options = new google.search.DrawOptions();
        options.enableSearchboxOnly("http://appwebserver.org/search.html");
        customSearchControl.draw('cse-search-form', options);
      }, true);
    </script>
</body>
</html><|MERGE_RESOLUTION|>--- conflicted
+++ resolved
@@ -2,11 +2,7 @@
 <!DOCTYPE html>
 <html lang="en">
 <head>
-<<<<<<< HEAD
-    <title>Embedthis Appweb 4.1.1 Documentation</title>
-=======
     <title>Embedthis Appweb 4.2.0 Documentation</title>
->>>>>>> da0ea173
     <meta name="keywords" content="embedded web server, web server software, embedded HTTP, application web server, 
         embedded server, small web server, HTTP server, library web server, library HTTP, HTTP library" />
     <meta name="description" content="Embedthis Sofware provides commercial and open source embedded web servers for 
@@ -26,11 +22,7 @@
         <div class="topRight">
             <div class="search">
                 <div id="cse-search-form"></div>
-<<<<<<< HEAD
-                <div class="version">Embedthis Appweb 4.1.1</div>
-=======
                 <div class="version">Embedthis Appweb 4.2.0</div>
->>>>>>> da0ea173
             </div>
         </div>
         <div class="crumbs">
@@ -43,12 +35,7 @@
         <div class="contentRight">
             <h1>Quick Nav</h1>
             <ul>
-<<<<<<< HEAD
-                <li><a href="#r4.1.1">Release 4.1.1</a></li>
-                <li><a href="#r4.0.0">Release 4.0.0</a></li>
-=======
                 <li><a href="#r4.2.0">Release 4.2.0</a></li>
->>>>>>> da0ea173
                 <li><a href="#r3.4.1">Release 3.4.1</a></li>
                 <li><a href="#r2.4.4">Release 2.4.4</a></li>
             </ul>
@@ -77,8 +64,6 @@
             Please see the <a href="http://github.com/embedthis/appweb-4/issues">Appweb Issue Database</a> 
             for the official product issue list and for comprehensive CVE dispositions.</p>
         
-<<<<<<< HEAD
-=======
             <a id="r4.2.0"></a>
             <h2 class="section">Changes in 4.2.0</h2>
             <h3>Minor Features</h3>
@@ -142,24 +127,16 @@
                 is supplied. Previously it only listened on IPv4. If a network interface is supplied, only that
                 interface will be listened on.</li>
             </ul>
->>>>>>> da0ea173
+
             <a id="r4.1.1"></a>
             <h2 class="section">Changes in 4.1.1</h2>
             <h3>Fixes</h3>
             <ul>
                 <li>Esp command was crashing on initialization
                     <a href="https://github.com/embedthis/appweb-4/issues/85">[issue 85].</a></li>
-<<<<<<< HEAD
                 <li>Esp generation of apps on windows
                     <a href="https://github.com/embedthis/appweb-4/issues/90">[issue 90].</a></li>
             </ul>
-            </ul>
-
-=======
-                <li>Fix esp generate app, on windows
-                    <a href="https://github.com/embedthis/appweb-4/issues/90">[issue 90].</a></li>
-            </ul>
->>>>>>> da0ea173
             <a id="r4.1.0"></a>
             <h2 class="section">Changes in 4.1.0</h2>
             <h2>Major Features</h2>
@@ -346,10 +323,6 @@
             <ul>
                 <li>Appweb 4 is a major release and most APIs have been modified based on the updated MPR.</li>
             </ul>
-<<<<<<< HEAD
-
-=======
->>>>>>> da0ea173
             <a name="r3.4.1" id="r3.4.1"></a>
             <h2 class="section">Changes in 3.4.1</h2>
             <h3>Fixes</h3>
@@ -357,13 +330,9 @@
                 <li>Add missing MA_MAX_REQUESTS and MA_MAX_PROCESSES for various tune settings
                     <a href="https://github.com/embedthis/appweb-3/issues/37">[issue 37].</a>
                 </li>
-<<<<<<< HEAD
-=======
                 <li>Add support to permit changing a request timeout by updating conn->expires
                     <a href="https://github.com/embedthis/appweb-3/issues/38">[issue 38].</a>
                 </li>
-            </ul>
->>>>>>> da0ea173
             </ul>
             
             <a id="r3.4.0"></a>
