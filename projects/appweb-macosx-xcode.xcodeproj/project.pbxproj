// !$*UTF8*$!
{
    archiveVersion = 1;
    classes = {
    };
    objectVersion = 46;
    objects = {

/* Begin PBXAggregateTarget section */
		9BE59F849BE5E10C00000006 /* esp.conf */ = {
			isa = PBXAggregateTarget;
			buildConfigurationList = 9BE59F849BE5E10C00000005 /* Build configuration list for PBXAggregateTarget "esp.conf" */;
			buildPhases = (
				9BE59F849BE5E10C00000007,
			);
			dependencies = (
				9BE59F849BE5E10C00000008 /* PBXTargetDependency Prep */,
			);
			name = esp.conf;
			productName = esp.conf;
		};
		9BE59F849BE5E10C0000000A /* esp.www */ = {
			isa = PBXAggregateTarget;
			buildConfigurationList = 9BE59F849BE5E10C00000009 /* Build configuration list for PBXAggregateTarget "esp.www" */;
			buildPhases = (
				9BE59F849BE5E10C0000000B,
			);
			dependencies = (
				9BE59F849BE5E10C0000000C /* PBXTargetDependency Prep */,
			);
			name = esp.www;
			productName = esp.www;
		};
		9BE59F849BE5E10C0000000E /* esp-appweb.conf */ = {
			isa = PBXAggregateTarget;
			buildConfigurationList = 9BE59F849BE5E10C0000000D /* Build configuration list for PBXAggregateTarget "esp-appweb.conf" */;
			buildPhases = (
				9BE59F849BE5E10C0000000F,
			);
			dependencies = (
				9BE59F849BE5E10C00000010 /* PBXTargetDependency Prep */,
			);
			name = esp-appweb.conf;
			productName = esp-appweb.conf;
		};
		9BE59F849BE5E10C00000012 /* server-cache */ = {
			isa = PBXAggregateTarget;
			buildConfigurationList = 9BE59F849BE5E10C00000011 /* Build configuration list for PBXAggregateTarget "server-cache" */;
			buildPhases = (
				9BE59F849BE5E10C00000013,
			);
			dependencies = (
				9BE59F849BE5E10C00000014 /* PBXTargetDependency Prep */,
			);
			name = server-cache;
			productName = server-cache;
		};
		9BE59F849BE5E10C00000016 /* test-testScript */ = {
			isa = PBXAggregateTarget;
			buildConfigurationList = 9BE59F849BE5E10C00000015 /* Build configuration list for PBXAggregateTarget "test-testScript" */;
			buildPhases = (
				9BE59F849BE5E10C00000017,
			);
			dependencies = (
				9BE59F849BE5E10C00000018 /* PBXTargetDependency cgiProgram */,
				9BE59F849BE5E10C00000019 /* PBXTargetDependency Prep */,
			);
			name = test-testScript;
			productName = test-testScript;
		};
		9BE59F849BE5E10C0000001B /* test-cache.cgi */ = {
			isa = PBXAggregateTarget;
			buildConfigurationList = 9BE59F849BE5E10C0000001A /* Build configuration list for PBXAggregateTarget "test-cache.cgi" */;
			buildPhases = (
				9BE59F849BE5E10C0000001C,
			);
			dependencies = (
				9BE59F849BE5E10C0000001D /* PBXTargetDependency Prep */,
			);
			name = test-cache.cgi;
			productName = test-cache.cgi;
		};
		9BE59F849BE5E10C0000001F /* test-basic.cgi */ = {
			isa = PBXAggregateTarget;
			buildConfigurationList = 9BE59F849BE5E10C0000001E /* Build configuration list for PBXAggregateTarget "test-basic.cgi" */;
			buildPhases = (
				9BE59F849BE5E10C00000020,
			);
			dependencies = (
				9BE59F849BE5E10C00000021 /* PBXTargetDependency Prep */,
			);
			name = test-basic.cgi;
			productName = test-basic.cgi;
		};
		9BE59F849BE5E10C00000023 /* test-cgiProgram */ = {
			isa = PBXAggregateTarget;
			buildConfigurationList = 9BE59F849BE5E10C00000022 /* Build configuration list for PBXAggregateTarget "test-cgiProgram" */;
			buildPhases = (
				9BE59F849BE5E10C00000024,
			);
			dependencies = (
				9BE59F849BE5E10C00000025 /* PBXTargetDependency cgiProgram */,
				9BE59F849BE5E10C00000026 /* PBXTargetDependency Prep */,
			);
			name = test-cgiProgram;
			productName = test-cgiProgram;
		};
		9BE59F849BE5E10C00000028 /* test.js */ = {
			isa = PBXAggregateTarget;
			buildConfigurationList = 9BE59F849BE5E10C00000027 /* Build configuration list for PBXAggregateTarget "test.js" */;
			buildPhases = (
				9BE59F849BE5E10C00000029,
			);
			dependencies = (
				9BE59F849BE5E10C0000002A /* PBXTargetDependency Prep */,
			);
			name = test.js;
			productName = test.js;
		};
		9BE59F849BE5E10C0000002C /* All */ = {
			isa = PBXAggregateTarget;
			buildConfigurationList = 9BE59F849BE5E10C0000002B /* Build configuration list for PBXAggregateTarget "All" */;
			buildPhases = (
				
			);
			dependencies = (
				9BE59F849BE5E10C0000002D /* PBXTargetDependency libmpr */,
				9BE59F849BE5E10C0000002E /* PBXTargetDependency libmprssl */,
				9BE59F849BE5E10C0000002F /* PBXTargetDependency manager */,
				9BE59F849BE5E10C00000030 /* PBXTargetDependency makerom */,
				9BE59F849BE5E10C00000031 /* PBXTargetDependency libpcre */,
				9BE59F849BE5E10C00000032 /* PBXTargetDependency libhttp */,
				9BE59F849BE5E10C00000033 /* PBXTargetDependency http */,
				9BE59F849BE5E10C00000034 /* PBXTargetDependency libsqlite3 */,
				9BE59F849BE5E10C00000035 /* PBXTargetDependency sqlite */,
				9BE59F849BE5E10C00000036 /* PBXTargetDependency libappweb */,
				9BE59F849BE5E10C00000037 /* PBXTargetDependency libmod_esp */,
				9BE59F849BE5E10C00000038 /* PBXTargetDependency esp */,
				9BE59F849BE5E10C00000039 /* PBXTargetDependency esp.conf */,
				9BE59F849BE5E10C0000003A /* PBXTargetDependency esp.www */,
				9BE59F849BE5E10C0000003B /* PBXTargetDependency esp-appweb.conf */,
				9BE59F849BE5E10C0000003C /* PBXTargetDependency libmod_cgi */,
				9BE59F849BE5E10C0000003D /* PBXTargetDependency authpass */,
				9BE59F849BE5E10C0000003E /* PBXTargetDependency cgiProgram */,
				9BE59F849BE5E10C0000003F /* PBXTargetDependency setConfig */,
				9BE59F849BE5E10C00000040 /* PBXTargetDependency appweb */,
				9BE59F849BE5E10C00000041 /* PBXTargetDependency server-cache */,
				9BE59F849BE5E10C00000042 /* PBXTargetDependency testAppweb */,
				9BE59F849BE5E10C00000043 /* PBXTargetDependency test-testScript */,
				9BE59F849BE5E10C00000044 /* PBXTargetDependency test-cache.cgi */,
				9BE59F849BE5E10C00000045 /* PBXTargetDependency test-basic.cgi */,
				9BE59F849BE5E10C00000046 /* PBXTargetDependency test-cgiProgram */,
				9BE59F849BE5E10C00000047 /* PBXTargetDependency test.js */,
			);
			name = All;
			productName = All;
		};
		9BE59F849BE5E10C00000049 /* Prep */ = {
			isa = PBXAggregateTarget;
			buildConfigurationList = 9BE59F849BE5E10C00000048 /* Build configuration list for PBXAggregateTarget "Prep" */;
			buildPhases = (
				9BE59F849BE5E10C0000004A,
			);
			dependencies = (
			);
			name = Prep;
			productName = Prep;
		};
/* End PBXAggregateTarget section */

/* Begin PBXBuildFile section */
		9BE59F849BE5E10C0000004B /* mprLib.c in Sources */ = {isa = PBXBuildFile; fileRef = 9BE59F849BE5E10C0000004C /* mprLib.c */; };
		9BE59F849BE5E10C0000004D /* mprSsl.c in Sources */ = {isa = PBXBuildFile; fileRef = 9BE59F849BE5E10C0000004E /* mprSsl.c */; };
		9BE59F849BE5E10C0000004F /* manager.c in Sources */ = {isa = PBXBuildFile; fileRef = 9BE59F849BE5E10C00000050 /* manager.c */; };
		9BE59F849BE5E10C00000051 /* makerom.c in Sources */ = {isa = PBXBuildFile; fileRef = 9BE59F849BE5E10C00000052 /* makerom.c */; };
		9BE59F849BE5E10C00000053 /* pcre.c in Sources */ = {isa = PBXBuildFile; fileRef = 9BE59F849BE5E10C00000054 /* pcre.c */; };
		9BE59F849BE5E10C00000055 /* httpLib.c in Sources */ = {isa = PBXBuildFile; fileRef = 9BE59F849BE5E10C00000056 /* httpLib.c */; };
		9BE59F849BE5E10C00000057 /* http.c in Sources */ = {isa = PBXBuildFile; fileRef = 9BE59F849BE5E10C00000058 /* http.c */; };
		9BE59F849BE5E10C00000059 /* sqlite3.c in Sources */ = {isa = PBXBuildFile; fileRef = 9BE59F849BE5E10C0000005A /* sqlite3.c */; };
		9BE59F849BE5E10C0000005B /* sqlite.c in Sources */ = {isa = PBXBuildFile; fileRef = 9BE59F849BE5E10C0000005C /* sqlite.c */; };
		9BE59F849BE5E10C0000005D /* config.c in Sources */ = {isa = PBXBuildFile; fileRef = 9BE59F849BE5E10C0000005E /* config.c */; };
		9BE59F849BE5E10C0000005F /* convenience.c in Sources */ = {isa = PBXBuildFile; fileRef = 9BE59F849BE5E10C00000060 /* convenience.c */; };
		9BE59F849BE5E10C00000061 /* dirHandler.c in Sources */ = {isa = PBXBuildFile; fileRef = 9BE59F849BE5E10C00000062 /* dirHandler.c */; };
		9BE59F849BE5E10C00000063 /* fileHandler.c in Sources */ = {isa = PBXBuildFile; fileRef = 9BE59F849BE5E10C00000064 /* fileHandler.c */; };
		9BE59F849BE5E10C00000065 /* log.c in Sources */ = {isa = PBXBuildFile; fileRef = 9BE59F849BE5E10C00000066 /* log.c */; };
		9BE59F849BE5E10C00000067 /* server.c in Sources */ = {isa = PBXBuildFile; fileRef = 9BE59F849BE5E10C00000068 /* server.c */; };
		9BE59F849BE5E10C00000069 /* edi.c in Sources */ = {isa = PBXBuildFile; fileRef = 9BE59F849BE5E10C0000006A /* edi.c */; };
		9BE59F849BE5E10C0000006B /* espAbbrev.c in Sources */ = {isa = PBXBuildFile; fileRef = 9BE59F849BE5E10C0000006C /* espAbbrev.c */; };
		9BE59F849BE5E10C0000006D /* espFramework.c in Sources */ = {isa = PBXBuildFile; fileRef = 9BE59F849BE5E10C0000006E /* espFramework.c */; };
		9BE59F849BE5E10C0000006F /* espHandler.c in Sources */ = {isa = PBXBuildFile; fileRef = 9BE59F849BE5E10C00000070 /* espHandler.c */; };
		9BE59F849BE5E10C00000071 /* espHtml.c in Sources */ = {isa = PBXBuildFile; fileRef = 9BE59F849BE5E10C00000072 /* espHtml.c */; };
		9BE59F849BE5E10C00000073 /* espSession.c in Sources */ = {isa = PBXBuildFile; fileRef = 9BE59F849BE5E10C00000074 /* espSession.c */; };
		9BE59F849BE5E10C00000075 /* espTemplate.c in Sources */ = {isa = PBXBuildFile; fileRef = 9BE59F849BE5E10C00000076 /* espTemplate.c */; };
		9BE59F849BE5E10C00000077 /* mdb.c in Sources */ = {isa = PBXBuildFile; fileRef = 9BE59F849BE5E10C00000078 /* mdb.c */; };
		9BE59F849BE5E10C00000079 /* sdb.c in Sources */ = {isa = PBXBuildFile; fileRef = 9BE59F849BE5E10C0000007A /* sdb.c */; };
		9BE59F849BE5E10C00000069 /* edi.c in Sources */ = {isa = PBXBuildFile; fileRef = 9BE59F849BE5E10C0000006A /* edi.c */; };
		9BE59F849BE5E10C0000007B /* esp.c in Sources */ = {isa = PBXBuildFile; fileRef = 9BE59F849BE5E10C0000007C /* esp.c */; };
		9BE59F849BE5E10C0000006B /* espAbbrev.c in Sources */ = {isa = PBXBuildFile; fileRef = 9BE59F849BE5E10C0000006C /* espAbbrev.c */; };
		9BE59F849BE5E10C0000006D /* espFramework.c in Sources */ = {isa = PBXBuildFile; fileRef = 9BE59F849BE5E10C0000006E /* espFramework.c */; };
		9BE59F849BE5E10C0000006F /* espHandler.c in Sources */ = {isa = PBXBuildFile; fileRef = 9BE59F849BE5E10C00000070 /* espHandler.c */; };
		9BE59F849BE5E10C00000071 /* espHtml.c in Sources */ = {isa = PBXBuildFile; fileRef = 9BE59F849BE5E10C00000072 /* espHtml.c */; };
		9BE59F849BE5E10C00000073 /* espSession.c in Sources */ = {isa = PBXBuildFile; fileRef = 9BE59F849BE5E10C00000074 /* espSession.c */; };
		9BE59F849BE5E10C00000075 /* espTemplate.c in Sources */ = {isa = PBXBuildFile; fileRef = 9BE59F849BE5E10C00000076 /* espTemplate.c */; };
		9BE59F849BE5E10C00000077 /* mdb.c in Sources */ = {isa = PBXBuildFile; fileRef = 9BE59F849BE5E10C00000078 /* mdb.c */; };
		9BE59F849BE5E10C00000079 /* sdb.c in Sources */ = {isa = PBXBuildFile; fileRef = 9BE59F849BE5E10C0000007A /* sdb.c */; };
		9BE59F849BE5E10C0000007D /* cgiHandler.c in Sources */ = {isa = PBXBuildFile; fileRef = 9BE59F849BE5E10C0000007E /* cgiHandler.c */; };
		9BE59F849BE5E10C0000007F /* authpass.c in Sources */ = {isa = PBXBuildFile; fileRef = 9BE59F849BE5E10C00000080 /* authpass.c */; };
		9BE59F849BE5E10C00000081 /* cgiProgram.c in Sources */ = {isa = PBXBuildFile; fileRef = 9BE59F849BE5E10C00000082 /* cgiProgram.c */; };
		9BE59F849BE5E10C00000083 /* setConfig.c in Sources */ = {isa = PBXBuildFile; fileRef = 9BE59F849BE5E10C00000084 /* setConfig.c */; };
		9BE59F849BE5E10C00000085 /* appweb.c in Sources */ = {isa = PBXBuildFile; fileRef = 9BE59F849BE5E10C00000086 /* appweb.c */; };
		9BE59F849BE5E10C00000087 /* testAppweb.c in Sources */ = {isa = PBXBuildFile; fileRef = 9BE59F849BE5E10C00000088 /* testAppweb.c */; };
		9BE59F849BE5E10C00000089 /* testHttp.c in Sources */ = {isa = PBXBuildFile; fileRef = 9BE59F849BE5E10C0000008A /* testHttp.c */; };
		9BE59F849BE5E10C0000008B /* libmpr.dylib for libmprssl */ = {isa = PBXBuildFile; fileRef = 9BE59F849BE5E10C0000008C; };
		9BE59F849BE5E10C0000008D /* libmpr.dylib for manager */ = {isa = PBXBuildFile; fileRef = 9BE59F849BE5E10C0000008C; };
		9BE59F849BE5E10C0000008E /* libmpr.dylib for makerom */ = {isa = PBXBuildFile; fileRef = 9BE59F849BE5E10C0000008C; };
		9BE59F849BE5E10C0000008F /* libpcre.dylib for libhttp */ = {isa = PBXBuildFile; fileRef = 9BE59F849BE5E10C00000090; };
		9BE59F849BE5E10C00000091 /* libmpr.dylib for libhttp */ = {isa = PBXBuildFile; fileRef = 9BE59F849BE5E10C0000008C; };
		9BE59F849BE5E10C00000092 /* libhttp.dylib for http */ = {isa = PBXBuildFile; fileRef = 9BE59F849BE5E10C00000093; };
		9BE59F849BE5E10C00000094 /* libpcre.dylib for http */ = {isa = PBXBuildFile; fileRef = 9BE59F849BE5E10C00000090; };
		9BE59F849BE5E10C00000095 /* libmpr.dylib for http */ = {isa = PBXBuildFile; fileRef = 9BE59F849BE5E10C0000008C; };
		9BE59F849BE5E10C00000096 /* libsqlite3.dylib for sqlite */ = {isa = PBXBuildFile; fileRef = 9BE59F849BE5E10C00000097; };
		9BE59F849BE5E10C00000098 /* libhttp.dylib for libappweb */ = {isa = PBXBuildFile; fileRef = 9BE59F849BE5E10C00000093; };
		9BE59F849BE5E10C00000099 /* libpcre.dylib for libappweb */ = {isa = PBXBuildFile; fileRef = 9BE59F849BE5E10C00000090; };
		9BE59F849BE5E10C0000009A /* libmpr.dylib for libappweb */ = {isa = PBXBuildFile; fileRef = 9BE59F849BE5E10C0000008C; };
		9BE59F849BE5E10C0000009B /* libappweb.dylib for libmod_esp */ = {isa = PBXBuildFile; fileRef = 9BE59F849BE5E10C0000009C; };
		9BE59F849BE5E10C0000009D /* libhttp.dylib for libmod_esp */ = {isa = PBXBuildFile; fileRef = 9BE59F849BE5E10C00000093; };
		9BE59F849BE5E10C0000009E /* libpcre.dylib for libmod_esp */ = {isa = PBXBuildFile; fileRef = 9BE59F849BE5E10C00000090; };
		9BE59F849BE5E10C0000009F /* libmpr.dylib for libmod_esp */ = {isa = PBXBuildFile; fileRef = 9BE59F849BE5E10C0000008C; };
		9BE59F849BE5E10C000000A0 /* libappweb.dylib for esp */ = {isa = PBXBuildFile; fileRef = 9BE59F849BE5E10C0000009C; };
		9BE59F849BE5E10C000000A1 /* libhttp.dylib for esp */ = {isa = PBXBuildFile; fileRef = 9BE59F849BE5E10C00000093; };
		9BE59F849BE5E10C000000A2 /* libpcre.dylib for esp */ = {isa = PBXBuildFile; fileRef = 9BE59F849BE5E10C00000090; };
		9BE59F849BE5E10C000000A3 /* libmpr.dylib for esp */ = {isa = PBXBuildFile; fileRef = 9BE59F849BE5E10C0000008C; };
		9BE59F849BE5E10C000000A4 /* libappweb.dylib for libmod_cgi */ = {isa = PBXBuildFile; fileRef = 9BE59F849BE5E10C0000009C; };
		9BE59F849BE5E10C000000A5 /* libhttp.dylib for libmod_cgi */ = {isa = PBXBuildFile; fileRef = 9BE59F849BE5E10C00000093; };
		9BE59F849BE5E10C000000A6 /* libpcre.dylib for libmod_cgi */ = {isa = PBXBuildFile; fileRef = 9BE59F849BE5E10C00000090; };
		9BE59F849BE5E10C000000A7 /* libmpr.dylib for libmod_cgi */ = {isa = PBXBuildFile; fileRef = 9BE59F849BE5E10C0000008C; };
		9BE59F849BE5E10C000000A8 /* libappweb.dylib for authpass */ = {isa = PBXBuildFile; fileRef = 9BE59F849BE5E10C0000009C; };
		9BE59F849BE5E10C000000A9 /* libhttp.dylib for authpass */ = {isa = PBXBuildFile; fileRef = 9BE59F849BE5E10C00000093; };
		9BE59F849BE5E10C000000AA /* libpcre.dylib for authpass */ = {isa = PBXBuildFile; fileRef = 9BE59F849BE5E10C00000090; };
		9BE59F849BE5E10C000000AB /* libmpr.dylib for authpass */ = {isa = PBXBuildFile; fileRef = 9BE59F849BE5E10C0000008C; };
		9BE59F849BE5E10C000000AC /* libmpr.dylib for setConfig */ = {isa = PBXBuildFile; fileRef = 9BE59F849BE5E10C0000008C; };
		9BE59F849BE5E10C000000AD /* libmod_cgi.dylib for appweb */ = {isa = PBXBuildFile; fileRef = 9BE59F849BE5E10C000000AE; };
		9BE59F849BE5E10C000000AF /* libmod_esp.dylib for appweb */ = {isa = PBXBuildFile; fileRef = 9BE59F849BE5E10C000000B0; };
		9BE59F849BE5E10C000000B1 /* libappweb.dylib for appweb */ = {isa = PBXBuildFile; fileRef = 9BE59F849BE5E10C0000009C; };
		9BE59F849BE5E10C000000B2 /* libhttp.dylib for appweb */ = {isa = PBXBuildFile; fileRef = 9BE59F849BE5E10C00000093; };
		9BE59F849BE5E10C000000B3 /* libpcre.dylib for appweb */ = {isa = PBXBuildFile; fileRef = 9BE59F849BE5E10C00000090; };
		9BE59F849BE5E10C000000B4 /* libmpr.dylib for appweb */ = {isa = PBXBuildFile; fileRef = 9BE59F849BE5E10C0000008C; };
		9BE59F849BE5E10C000000B5 /* libappweb.dylib for testAppweb */ = {isa = PBXBuildFile; fileRef = 9BE59F849BE5E10C0000009C; };
		9BE59F849BE5E10C000000B6 /* libhttp.dylib for testAppweb */ = {isa = PBXBuildFile; fileRef = 9BE59F849BE5E10C00000093; };
		9BE59F849BE5E10C000000B7 /* libpcre.dylib for testAppweb */ = {isa = PBXBuildFile; fileRef = 9BE59F849BE5E10C00000090; };
		9BE59F849BE5E10C000000B8 /* libmpr.dylib for testAppweb */ = {isa = PBXBuildFile; fileRef = 9BE59F849BE5E10C0000008C; };
/* End PBXBuildFile section */

/* Begin PBXContainerItemProxy section */
		9BE59F849BE5E10C000000B9 /* PBXContainerItemProxy Prep from libmpr */ = {
			isa = PBXContainerItemProxy;
			containerPortal = 9BE59F849BE5E10C00000001 /* Project object */;
			proxyType = 1;
			remoteGlobalIDString = 9BE59F849BE5E10C00000049;
			remoteInfo = Prep;
		};
		9BE59F849BE5E10C000000BA /* PBXContainerItemProxy libmpr from libmprssl */ = {
			isa = PBXContainerItemProxy;
			containerPortal = 9BE59F849BE5E10C00000001 /* Project object */;
			proxyType = 1;
			remoteGlobalIDString = 9BE59F849BE5E10C000000BB;
			remoteInfo = libmpr;
		};
		9BE59F849BE5E10C000000BC /* PBXContainerItemProxy Prep from libmprssl */ = {
			isa = PBXContainerItemProxy;
			containerPortal = 9BE59F849BE5E10C00000001 /* Project object */;
			proxyType = 1;
			remoteGlobalIDString = 9BE59F849BE5E10C00000049;
			remoteInfo = Prep;
		};
		9BE59F849BE5E10C000000BD /* PBXContainerItemProxy libmpr from manager */ = {
			isa = PBXContainerItemProxy;
			containerPortal = 9BE59F849BE5E10C00000001 /* Project object */;
			proxyType = 1;
			remoteGlobalIDString = 9BE59F849BE5E10C000000BB;
			remoteInfo = libmpr;
		};
		9BE59F849BE5E10C000000BE /* PBXContainerItemProxy Prep from manager */ = {
			isa = PBXContainerItemProxy;
			containerPortal = 9BE59F849BE5E10C00000001 /* Project object */;
			proxyType = 1;
			remoteGlobalIDString = 9BE59F849BE5E10C00000049;
			remoteInfo = Prep;
		};
		9BE59F849BE5E10C000000BF /* PBXContainerItemProxy libmpr from makerom */ = {
			isa = PBXContainerItemProxy;
			containerPortal = 9BE59F849BE5E10C00000001 /* Project object */;
			proxyType = 1;
			remoteGlobalIDString = 9BE59F849BE5E10C000000BB;
			remoteInfo = libmpr;
		};
		9BE59F849BE5E10C000000C0 /* PBXContainerItemProxy Prep from makerom */ = {
			isa = PBXContainerItemProxy;
			containerPortal = 9BE59F849BE5E10C00000001 /* Project object */;
			proxyType = 1;
			remoteGlobalIDString = 9BE59F849BE5E10C00000049;
			remoteInfo = Prep;
		};
		9BE59F849BE5E10C000000C1 /* PBXContainerItemProxy Prep from libpcre */ = {
			isa = PBXContainerItemProxy;
			containerPortal = 9BE59F849BE5E10C00000001 /* Project object */;
			proxyType = 1;
			remoteGlobalIDString = 9BE59F849BE5E10C00000049;
			remoteInfo = Prep;
		};
		9BE59F849BE5E10C000000C2 /* PBXContainerItemProxy libmpr from libhttp */ = {
			isa = PBXContainerItemProxy;
			containerPortal = 9BE59F849BE5E10C00000001 /* Project object */;
			proxyType = 1;
			remoteGlobalIDString = 9BE59F849BE5E10C000000BB;
			remoteInfo = libmpr;
		};
		9BE59F849BE5E10C000000C3 /* PBXContainerItemProxy libpcre from libhttp */ = {
			isa = PBXContainerItemProxy;
			containerPortal = 9BE59F849BE5E10C00000001 /* Project object */;
			proxyType = 1;
			remoteGlobalIDString = 9BE59F849BE5E10C000000C4;
			remoteInfo = libpcre;
		};
		9BE59F849BE5E10C000000C5 /* PBXContainerItemProxy Prep from libhttp */ = {
			isa = PBXContainerItemProxy;
			containerPortal = 9BE59F849BE5E10C00000001 /* Project object */;
			proxyType = 1;
			remoteGlobalIDString = 9BE59F849BE5E10C00000049;
			remoteInfo = Prep;
		};
		9BE59F849BE5E10C000000C6 /* PBXContainerItemProxy libhttp from http */ = {
			isa = PBXContainerItemProxy;
			containerPortal = 9BE59F849BE5E10C00000001 /* Project object */;
			proxyType = 1;
			remoteGlobalIDString = 9BE59F849BE5E10C000000C7;
			remoteInfo = libhttp;
		};
		9BE59F849BE5E10C000000C8 /* PBXContainerItemProxy Prep from http */ = {
			isa = PBXContainerItemProxy;
			containerPortal = 9BE59F849BE5E10C00000001 /* Project object */;
			proxyType = 1;
			remoteGlobalIDString = 9BE59F849BE5E10C00000049;
			remoteInfo = Prep;
		};
		9BE59F849BE5E10C000000C9 /* PBXContainerItemProxy Prep from libsqlite3 */ = {
			isa = PBXContainerItemProxy;
			containerPortal = 9BE59F849BE5E10C00000001 /* Project object */;
			proxyType = 1;
			remoteGlobalIDString = 9BE59F849BE5E10C00000049;
			remoteInfo = Prep;
		};
		9BE59F849BE5E10C000000CA /* PBXContainerItemProxy libsqlite3 from sqlite */ = {
			isa = PBXContainerItemProxy;
			containerPortal = 9BE59F849BE5E10C00000001 /* Project object */;
			proxyType = 1;
			remoteGlobalIDString = 9BE59F849BE5E10C000000CB;
			remoteInfo = libsqlite3;
		};
		9BE59F849BE5E10C000000CC /* PBXContainerItemProxy Prep from sqlite */ = {
			isa = PBXContainerItemProxy;
			containerPortal = 9BE59F849BE5E10C00000001 /* Project object */;
			proxyType = 1;
			remoteGlobalIDString = 9BE59F849BE5E10C00000049;
			remoteInfo = Prep;
		};
		9BE59F849BE5E10C000000CD /* PBXContainerItemProxy libhttp from libappweb */ = {
			isa = PBXContainerItemProxy;
			containerPortal = 9BE59F849BE5E10C00000001 /* Project object */;
			proxyType = 1;
			remoteGlobalIDString = 9BE59F849BE5E10C000000C7;
			remoteInfo = libhttp;
		};
		9BE59F849BE5E10C000000CE /* PBXContainerItemProxy Prep from libappweb */ = {
			isa = PBXContainerItemProxy;
			containerPortal = 9BE59F849BE5E10C00000001 /* Project object */;
			proxyType = 1;
			remoteGlobalIDString = 9BE59F849BE5E10C00000049;
			remoteInfo = Prep;
		};
		9BE59F849BE5E10C000000CF /* PBXContainerItemProxy libappweb from libmod_esp */ = {
			isa = PBXContainerItemProxy;
			containerPortal = 9BE59F849BE5E10C00000001 /* Project object */;
			proxyType = 1;
			remoteGlobalIDString = 9BE59F849BE5E10C000000D0;
			remoteInfo = libappweb;
		};
		9BE59F849BE5E10C000000D1 /* PBXContainerItemProxy Prep from libmod_esp */ = {
			isa = PBXContainerItemProxy;
			containerPortal = 9BE59F849BE5E10C00000001 /* Project object */;
			proxyType = 1;
			remoteGlobalIDString = 9BE59F849BE5E10C00000049;
			remoteInfo = Prep;
		};
		9BE59F849BE5E10C000000D2 /* PBXContainerItemProxy libappweb from esp */ = {
			isa = PBXContainerItemProxy;
			containerPortal = 9BE59F849BE5E10C00000001 /* Project object */;
			proxyType = 1;
			remoteGlobalIDString = 9BE59F849BE5E10C000000D0;
			remoteInfo = libappweb;
		};
		9BE59F849BE5E10C000000D3 /* PBXContainerItemProxy Prep from esp */ = {
			isa = PBXContainerItemProxy;
			containerPortal = 9BE59F849BE5E10C00000001 /* Project object */;
			proxyType = 1;
			remoteGlobalIDString = 9BE59F849BE5E10C00000049;
			remoteInfo = Prep;
		};
		9BE59F849BE5E10C000000D4 /* PBXContainerItemProxy Prep from esp.conf */ = {
			isa = PBXContainerItemProxy;
			containerPortal = 9BE59F849BE5E10C00000001 /* Project object */;
			proxyType = 1;
			remoteGlobalIDString = 9BE59F849BE5E10C00000049;
			remoteInfo = Prep;
		};
		9BE59F849BE5E10C000000D5 /* PBXContainerItemProxy Prep from esp.www */ = {
			isa = PBXContainerItemProxy;
			containerPortal = 9BE59F849BE5E10C00000001 /* Project object */;
			proxyType = 1;
			remoteGlobalIDString = 9BE59F849BE5E10C00000049;
			remoteInfo = Prep;
		};
		9BE59F849BE5E10C000000D6 /* PBXContainerItemProxy Prep from esp-appweb.conf */ = {
			isa = PBXContainerItemProxy;
			containerPortal = 9BE59F849BE5E10C00000001 /* Project object */;
			proxyType = 1;
			remoteGlobalIDString = 9BE59F849BE5E10C00000049;
			remoteInfo = Prep;
		};
		9BE59F849BE5E10C000000D7 /* PBXContainerItemProxy libappweb from libmod_cgi */ = {
			isa = PBXContainerItemProxy;
			containerPortal = 9BE59F849BE5E10C00000001 /* Project object */;
			proxyType = 1;
			remoteGlobalIDString = 9BE59F849BE5E10C000000D0;
			remoteInfo = libappweb;
		};
		9BE59F849BE5E10C000000D8 /* PBXContainerItemProxy Prep from libmod_cgi */ = {
			isa = PBXContainerItemProxy;
			containerPortal = 9BE59F849BE5E10C00000001 /* Project object */;
			proxyType = 1;
			remoteGlobalIDString = 9BE59F849BE5E10C00000049;
			remoteInfo = Prep;
		};
		9BE59F849BE5E10C000000D9 /* PBXContainerItemProxy libappweb from authpass */ = {
			isa = PBXContainerItemProxy;
			containerPortal = 9BE59F849BE5E10C00000001 /* Project object */;
			proxyType = 1;
			remoteGlobalIDString = 9BE59F849BE5E10C000000D0;
			remoteInfo = libappweb;
		};
		9BE59F849BE5E10C000000DA /* PBXContainerItemProxy Prep from authpass */ = {
			isa = PBXContainerItemProxy;
			containerPortal = 9BE59F849BE5E10C00000001 /* Project object */;
			proxyType = 1;
			remoteGlobalIDString = 9BE59F849BE5E10C00000049;
			remoteInfo = Prep;
		};
		9BE59F849BE5E10C000000DB /* PBXContainerItemProxy Prep from cgiProgram */ = {
			isa = PBXContainerItemProxy;
			containerPortal = 9BE59F849BE5E10C00000001 /* Project object */;
			proxyType = 1;
			remoteGlobalIDString = 9BE59F849BE5E10C00000049;
			remoteInfo = Prep;
		};
		9BE59F849BE5E10C000000DC /* PBXContainerItemProxy libmpr from setConfig */ = {
			isa = PBXContainerItemProxy;
			containerPortal = 9BE59F849BE5E10C00000001 /* Project object */;
			proxyType = 1;
			remoteGlobalIDString = 9BE59F849BE5E10C000000BB;
			remoteInfo = libmpr;
		};
		9BE59F849BE5E10C000000DD /* PBXContainerItemProxy Prep from setConfig */ = {
			isa = PBXContainerItemProxy;
			containerPortal = 9BE59F849BE5E10C00000001 /* Project object */;
			proxyType = 1;
			remoteGlobalIDString = 9BE59F849BE5E10C00000049;
			remoteInfo = Prep;
		};
		9BE59F849BE5E10C000000DE /* PBXContainerItemProxy libappweb from appweb */ = {
			isa = PBXContainerItemProxy;
			containerPortal = 9BE59F849BE5E10C00000001 /* Project object */;
			proxyType = 1;
			remoteGlobalIDString = 9BE59F849BE5E10C000000D0;
			remoteInfo = libappweb;
		};
		9BE59F849BE5E10C000000DF /* PBXContainerItemProxy libmod_esp from appweb */ = {
			isa = PBXContainerItemProxy;
			containerPortal = 9BE59F849BE5E10C00000001 /* Project object */;
			proxyType = 1;
			remoteGlobalIDString = 9BE59F849BE5E10C000000E0;
			remoteInfo = libmod_esp;
		};
		9BE59F849BE5E10C000000E1 /* PBXContainerItemProxy libmod_cgi from appweb */ = {
			isa = PBXContainerItemProxy;
			containerPortal = 9BE59F849BE5E10C00000001 /* Project object */;
			proxyType = 1;
			remoteGlobalIDString = 9BE59F849BE5E10C000000E2;
			remoteInfo = libmod_cgi;
		};
		9BE59F849BE5E10C000000E3 /* PBXContainerItemProxy Prep from appweb */ = {
			isa = PBXContainerItemProxy;
			containerPortal = 9BE59F849BE5E10C00000001 /* Project object */;
			proxyType = 1;
			remoteGlobalIDString = 9BE59F849BE5E10C00000049;
			remoteInfo = Prep;
		};
		9BE59F849BE5E10C000000E4 /* PBXContainerItemProxy Prep from server-cache */ = {
			isa = PBXContainerItemProxy;
			containerPortal = 9BE59F849BE5E10C00000001 /* Project object */;
			proxyType = 1;
			remoteGlobalIDString = 9BE59F849BE5E10C00000049;
			remoteInfo = Prep;
		};
		9BE59F849BE5E10C000000E5 /* PBXContainerItemProxy libappweb from testAppweb */ = {
			isa = PBXContainerItemProxy;
			containerPortal = 9BE59F849BE5E10C00000001 /* Project object */;
			proxyType = 1;
			remoteGlobalIDString = 9BE59F849BE5E10C000000D0;
			remoteInfo = libappweb;
		};
		9BE59F849BE5E10C000000E6 /* PBXContainerItemProxy Prep from testAppweb */ = {
			isa = PBXContainerItemProxy;
			containerPortal = 9BE59F849BE5E10C00000001 /* Project object */;
			proxyType = 1;
			remoteGlobalIDString = 9BE59F849BE5E10C00000049;
			remoteInfo = Prep;
		};
		9BE59F849BE5E10C000000E7 /* PBXContainerItemProxy cgiProgram from test-testScript */ = {
			isa = PBXContainerItemProxy;
			containerPortal = 9BE59F849BE5E10C00000001 /* Project object */;
			proxyType = 1;
			remoteGlobalIDString = 9BE59F849BE5E10C000000E8;
			remoteInfo = cgiProgram;
		};
		9BE59F849BE5E10C000000E9 /* PBXContainerItemProxy Prep from test-testScript */ = {
			isa = PBXContainerItemProxy;
			containerPortal = 9BE59F849BE5E10C00000001 /* Project object */;
			proxyType = 1;
			remoteGlobalIDString = 9BE59F849BE5E10C00000049;
			remoteInfo = Prep;
		};
		9BE59F849BE5E10C000000EA /* PBXContainerItemProxy Prep from test-cache.cgi */ = {
			isa = PBXContainerItemProxy;
			containerPortal = 9BE59F849BE5E10C00000001 /* Project object */;
			proxyType = 1;
			remoteGlobalIDString = 9BE59F849BE5E10C00000049;
			remoteInfo = Prep;
		};
		9BE59F849BE5E10C000000EB /* PBXContainerItemProxy Prep from test-basic.cgi */ = {
			isa = PBXContainerItemProxy;
			containerPortal = 9BE59F849BE5E10C00000001 /* Project object */;
			proxyType = 1;
			remoteGlobalIDString = 9BE59F849BE5E10C00000049;
			remoteInfo = Prep;
		};
		9BE59F849BE5E10C000000EC /* PBXContainerItemProxy cgiProgram from test-cgiProgram */ = {
			isa = PBXContainerItemProxy;
			containerPortal = 9BE59F849BE5E10C00000001 /* Project object */;
			proxyType = 1;
			remoteGlobalIDString = 9BE59F849BE5E10C000000E8;
			remoteInfo = cgiProgram;
		};
		9BE59F849BE5E10C000000ED /* PBXContainerItemProxy Prep from test-cgiProgram */ = {
			isa = PBXContainerItemProxy;
			containerPortal = 9BE59F849BE5E10C00000001 /* Project object */;
			proxyType = 1;
			remoteGlobalIDString = 9BE59F849BE5E10C00000049;
			remoteInfo = Prep;
		};
		9BE59F849BE5E10C000000EE /* PBXContainerItemProxy Prep from test.js */ = {
			isa = PBXContainerItemProxy;
			containerPortal = 9BE59F849BE5E10C00000001 /* Project object */;
			proxyType = 1;
			remoteGlobalIDString = 9BE59F849BE5E10C00000049;
			remoteInfo = Prep;
		};
		9BE59F849BE5E10C000000EF /* PBXContainerItemProxy libmpr from All */ = {
			isa = PBXContainerItemProxy;
			containerPortal = 9BE59F849BE5E10C00000001 /* Project object */;
			proxyType = 1;
			remoteGlobalIDString = 9BE59F849BE5E10C000000BB;
			remoteInfo = libmpr;
		};
		9BE59F849BE5E10C000000F0 /* PBXContainerItemProxy libmprssl from All */ = {
			isa = PBXContainerItemProxy;
			containerPortal = 9BE59F849BE5E10C00000001 /* Project object */;
			proxyType = 1;
			remoteGlobalIDString = 9BE59F849BE5E10C000000F1;
			remoteInfo = libmprssl;
		};
		9BE59F849BE5E10C000000F2 /* PBXContainerItemProxy manager from All */ = {
			isa = PBXContainerItemProxy;
			containerPortal = 9BE59F849BE5E10C00000001 /* Project object */;
			proxyType = 1;
			remoteGlobalIDString = 9BE59F849BE5E10C000000F3;
			remoteInfo = manager;
		};
		9BE59F849BE5E10C000000F4 /* PBXContainerItemProxy makerom from All */ = {
			isa = PBXContainerItemProxy;
			containerPortal = 9BE59F849BE5E10C00000001 /* Project object */;
			proxyType = 1;
			remoteGlobalIDString = 9BE59F849BE5E10C000000F5;
			remoteInfo = makerom;
		};
		9BE59F849BE5E10C000000F6 /* PBXContainerItemProxy libpcre from All */ = {
			isa = PBXContainerItemProxy;
			containerPortal = 9BE59F849BE5E10C00000001 /* Project object */;
			proxyType = 1;
			remoteGlobalIDString = 9BE59F849BE5E10C000000C4;
			remoteInfo = libpcre;
		};
		9BE59F849BE5E10C000000F7 /* PBXContainerItemProxy libhttp from All */ = {
			isa = PBXContainerItemProxy;
			containerPortal = 9BE59F849BE5E10C00000001 /* Project object */;
			proxyType = 1;
			remoteGlobalIDString = 9BE59F849BE5E10C000000C7;
			remoteInfo = libhttp;
		};
		9BE59F849BE5E10C000000F8 /* PBXContainerItemProxy http from All */ = {
			isa = PBXContainerItemProxy;
			containerPortal = 9BE59F849BE5E10C00000001 /* Project object */;
			proxyType = 1;
			remoteGlobalIDString = 9BE59F849BE5E10C000000F9;
			remoteInfo = http;
		};
		9BE59F849BE5E10C000000FA /* PBXContainerItemProxy libsqlite3 from All */ = {
			isa = PBXContainerItemProxy;
			containerPortal = 9BE59F849BE5E10C00000001 /* Project object */;
			proxyType = 1;
			remoteGlobalIDString = 9BE59F849BE5E10C000000CB;
			remoteInfo = libsqlite3;
		};
		9BE59F849BE5E10C000000FB /* PBXContainerItemProxy sqlite from All */ = {
			isa = PBXContainerItemProxy;
			containerPortal = 9BE59F849BE5E10C00000001 /* Project object */;
			proxyType = 1;
			remoteGlobalIDString = 9BE59F849BE5E10C000000FC;
			remoteInfo = sqlite;
		};
		9BE59F849BE5E10C000000FD /* PBXContainerItemProxy libappweb from All */ = {
			isa = PBXContainerItemProxy;
			containerPortal = 9BE59F849BE5E10C00000001 /* Project object */;
			proxyType = 1;
			remoteGlobalIDString = 9BE59F849BE5E10C000000D0;
			remoteInfo = libappweb;
		};
		9BE59F849BE5E10C000000FE /* PBXContainerItemProxy libmod_esp from All */ = {
			isa = PBXContainerItemProxy;
			containerPortal = 9BE59F849BE5E10C00000001 /* Project object */;
			proxyType = 1;
			remoteGlobalIDString = 9BE59F849BE5E10C000000E0;
			remoteInfo = libmod_esp;
		};
		9BE59F849BE5E10C000000FF /* PBXContainerItemProxy esp from All */ = {
			isa = PBXContainerItemProxy;
			containerPortal = 9BE59F849BE5E10C00000001 /* Project object */;
			proxyType = 1;
			remoteGlobalIDString = 9BE59F849BE5E10C00000100;
			remoteInfo = esp;
		};
		9BE59F849BE5E10C00000101 /* PBXContainerItemProxy esp.conf from All */ = {
			isa = PBXContainerItemProxy;
			containerPortal = 9BE59F849BE5E10C00000001 /* Project object */;
			proxyType = 1;
			remoteGlobalIDString = 9BE59F849BE5E10C00000006;
			remoteInfo = esp.conf;
		};
		9BE59F849BE5E10C00000102 /* PBXContainerItemProxy esp.www from All */ = {
			isa = PBXContainerItemProxy;
			containerPortal = 9BE59F849BE5E10C00000001 /* Project object */;
			proxyType = 1;
			remoteGlobalIDString = 9BE59F849BE5E10C0000000A;
			remoteInfo = esp.www;
		};
		9BE59F849BE5E10C00000103 /* PBXContainerItemProxy esp-appweb.conf from All */ = {
			isa = PBXContainerItemProxy;
			containerPortal = 9BE59F849BE5E10C00000001 /* Project object */;
			proxyType = 1;
			remoteGlobalIDString = 9BE59F849BE5E10C0000000E;
			remoteInfo = esp-appweb.conf;
		};
		9BE59F849BE5E10C00000104 /* PBXContainerItemProxy libmod_cgi from All */ = {
			isa = PBXContainerItemProxy;
			containerPortal = 9BE59F849BE5E10C00000001 /* Project object */;
			proxyType = 1;
			remoteGlobalIDString = 9BE59F849BE5E10C000000E2;
			remoteInfo = libmod_cgi;
		};
		9BE59F849BE5E10C00000105 /* PBXContainerItemProxy authpass from All */ = {
			isa = PBXContainerItemProxy;
			containerPortal = 9BE59F849BE5E10C00000001 /* Project object */;
			proxyType = 1;
			remoteGlobalIDString = 9BE59F849BE5E10C00000106;
			remoteInfo = authpass;
		};
		9BE59F849BE5E10C00000107 /* PBXContainerItemProxy cgiProgram from All */ = {
			isa = PBXContainerItemProxy;
			containerPortal = 9BE59F849BE5E10C00000001 /* Project object */;
			proxyType = 1;
			remoteGlobalIDString = 9BE59F849BE5E10C000000E8;
			remoteInfo = cgiProgram;
		};
		9BE59F849BE5E10C00000108 /* PBXContainerItemProxy setConfig from All */ = {
			isa = PBXContainerItemProxy;
			containerPortal = 9BE59F849BE5E10C00000001 /* Project object */;
			proxyType = 1;
			remoteGlobalIDString = 9BE59F849BE5E10C00000109;
			remoteInfo = setConfig;
		};
		9BE59F849BE5E10C0000010A /* PBXContainerItemProxy appweb from All */ = {
			isa = PBXContainerItemProxy;
			containerPortal = 9BE59F849BE5E10C00000001 /* Project object */;
			proxyType = 1;
			remoteGlobalIDString = 9BE59F849BE5E10C0000010B;
			remoteInfo = appweb;
		};
		9BE59F849BE5E10C0000010C /* PBXContainerItemProxy server-cache from All */ = {
			isa = PBXContainerItemProxy;
			containerPortal = 9BE59F849BE5E10C00000001 /* Project object */;
			proxyType = 1;
			remoteGlobalIDString = 9BE59F849BE5E10C00000012;
			remoteInfo = server-cache;
		};
		9BE59F849BE5E10C0000010D /* PBXContainerItemProxy testAppweb from All */ = {
			isa = PBXContainerItemProxy;
			containerPortal = 9BE59F849BE5E10C00000001 /* Project object */;
			proxyType = 1;
			remoteGlobalIDString = 9BE59F849BE5E10C0000010E;
			remoteInfo = testAppweb;
		};
		9BE59F849BE5E10C0000010F /* PBXContainerItemProxy test-testScript from All */ = {
			isa = PBXContainerItemProxy;
			containerPortal = 9BE59F849BE5E10C00000001 /* Project object */;
			proxyType = 1;
			remoteGlobalIDString = 9BE59F849BE5E10C00000016;
			remoteInfo = test-testScript;
		};
		9BE59F849BE5E10C00000110 /* PBXContainerItemProxy test-cache.cgi from All */ = {
			isa = PBXContainerItemProxy;
			containerPortal = 9BE59F849BE5E10C00000001 /* Project object */;
			proxyType = 1;
			remoteGlobalIDString = 9BE59F849BE5E10C0000001B;
			remoteInfo = test-cache.cgi;
		};
		9BE59F849BE5E10C00000111 /* PBXContainerItemProxy test-basic.cgi from All */ = {
			isa = PBXContainerItemProxy;
			containerPortal = 9BE59F849BE5E10C00000001 /* Project object */;
			proxyType = 1;
			remoteGlobalIDString = 9BE59F849BE5E10C0000001F;
			remoteInfo = test-basic.cgi;
		};
		9BE59F849BE5E10C00000112 /* PBXContainerItemProxy test-cgiProgram from All */ = {
			isa = PBXContainerItemProxy;
			containerPortal = 9BE59F849BE5E10C00000001 /* Project object */;
			proxyType = 1;
			remoteGlobalIDString = 9BE59F849BE5E10C00000023;
			remoteInfo = test-cgiProgram;
		};
		9BE59F849BE5E10C00000113 /* PBXContainerItemProxy test.js from All */ = {
			isa = PBXContainerItemProxy;
			containerPortal = 9BE59F849BE5E10C00000001 /* Project object */;
			proxyType = 1;
			remoteGlobalIDString = 9BE59F849BE5E10C00000028;
			remoteInfo = test.js;
		};
/* End PBXContainerItemProxy section */

/* Begin PBXFileReference section */
		9BE59F849BE5E10C0000004C /* mprLib.c */ = {isa = PBXFileReference; fileEncoding = 4; lastKnownFileType = sourcecode.c.c; name = mprLib.c; path = src/deps/mpr/mprLib.c; sourceTree = "<group>"; };
		9BE59F849BE5E10C00000114 /* bit.h */ = {isa = PBXFileReference; fileEncoding = 4; lastKnownFileType = sourcecode.c.h; name = bit.h; path = macosx-x64-xcode/inc/bit.h; sourceTree = "<group>"; };
		9BE59F849BE5E10C0000008C /* libmpr */ = {isa = PBXFileReference; explicitFileType = "compiled.mach-o.dylib"; includeInIndex = 0; path = libmpr.dylib; sourceTree = BUILT_PRODUCTS_DIR; };
		9BE59F849BE5E10C0000004E /* mprSsl.c */ = {isa = PBXFileReference; fileEncoding = 4; lastKnownFileType = sourcecode.c.c; name = mprSsl.c; path = src/deps/mpr/mprSsl.c; sourceTree = "<group>"; };
		9BE59F849BE5E10C00000115 /* libmprssl */ = {isa = PBXFileReference; explicitFileType = "compiled.mach-o.dylib"; includeInIndex = 0; path = libmprssl.dylib; sourceTree = BUILT_PRODUCTS_DIR; };
		9BE59F849BE5E10C00000050 /* manager.c */ = {isa = PBXFileReference; fileEncoding = 4; lastKnownFileType = sourcecode.c.c; name = manager.c; path = src/deps/mpr/manager.c; sourceTree = "<group>"; };
		9BE59F849BE5E10C00000116 /* manager */ = {isa = PBXFileReference; explicitFileType = "compiled.mach-o.executable"; includeInIndex = 0; path = appman; sourceTree = BUILT_PRODUCTS_DIR; };
		9BE59F849BE5E10C00000052 /* makerom.c */ = {isa = PBXFileReference; fileEncoding = 4; lastKnownFileType = sourcecode.c.c; name = makerom.c; path = src/deps/mpr/makerom.c; sourceTree = "<group>"; };
		9BE59F849BE5E10C00000117 /* makerom */ = {isa = PBXFileReference; explicitFileType = "compiled.mach-o.executable"; includeInIndex = 0; path = makerom; sourceTree = BUILT_PRODUCTS_DIR; };
		9BE59F849BE5E10C00000054 /* pcre.c */ = {isa = PBXFileReference; fileEncoding = 4; lastKnownFileType = sourcecode.c.c; name = pcre.c; path = src/deps/pcre/pcre.c; sourceTree = "<group>"; };
		9BE59F849BE5E10C00000090 /* libpcre */ = {isa = PBXFileReference; explicitFileType = "compiled.mach-o.dylib"; includeInIndex = 0; path = libpcre.dylib; sourceTree = BUILT_PRODUCTS_DIR; };
		9BE59F849BE5E10C00000056 /* httpLib.c */ = {isa = PBXFileReference; fileEncoding = 4; lastKnownFileType = sourcecode.c.c; name = httpLib.c; path = src/deps/http/httpLib.c; sourceTree = "<group>"; };
		9BE59F849BE5E10C00000093 /* libhttp */ = {isa = PBXFileReference; explicitFileType = "compiled.mach-o.dylib"; includeInIndex = 0; path = libhttp.dylib; sourceTree = BUILT_PRODUCTS_DIR; };
		9BE59F849BE5E10C00000058 /* http.c */ = {isa = PBXFileReference; fileEncoding = 4; lastKnownFileType = sourcecode.c.c; name = http.c; path = src/deps/http/http.c; sourceTree = "<group>"; };
		9BE59F849BE5E10C00000118 /* http */ = {isa = PBXFileReference; explicitFileType = "compiled.mach-o.executable"; includeInIndex = 0; path = http; sourceTree = BUILT_PRODUCTS_DIR; };
		9BE59F849BE5E10C0000005A /* sqlite3.c */ = {isa = PBXFileReference; fileEncoding = 4; lastKnownFileType = sourcecode.c.c; name = sqlite3.c; path = src/deps/sqlite/sqlite3.c; sourceTree = "<group>"; };
		9BE59F849BE5E10C00000097 /* libsqlite3 */ = {isa = PBXFileReference; explicitFileType = "compiled.mach-o.dylib"; includeInIndex = 0; path = libsqlite3.dylib; sourceTree = BUILT_PRODUCTS_DIR; };
		9BE59F849BE5E10C0000005C /* sqlite.c */ = {isa = PBXFileReference; fileEncoding = 4; lastKnownFileType = sourcecode.c.c; name = sqlite.c; path = src/deps/sqlite/sqlite.c; sourceTree = "<group>"; };
		9BE59F849BE5E10C00000119 /* sqlite */ = {isa = PBXFileReference; explicitFileType = "compiled.mach-o.executable"; includeInIndex = 0; path = sqlite; sourceTree = BUILT_PRODUCTS_DIR; };
		9BE59F849BE5E10C0000005E /* config.c */ = {isa = PBXFileReference; fileEncoding = 4; lastKnownFileType = sourcecode.c.c; name = config.c; path = src/config.c; sourceTree = "<group>"; };
		9BE59F849BE5E10C00000060 /* convenience.c */ = {isa = PBXFileReference; fileEncoding = 4; lastKnownFileType = sourcecode.c.c; name = convenience.c; path = src/convenience.c; sourceTree = "<group>"; };
		9BE59F849BE5E10C00000062 /* dirHandler.c */ = {isa = PBXFileReference; fileEncoding = 4; lastKnownFileType = sourcecode.c.c; name = dirHandler.c; path = src/dirHandler.c; sourceTree = "<group>"; };
		9BE59F849BE5E10C00000064 /* fileHandler.c */ = {isa = PBXFileReference; fileEncoding = 4; lastKnownFileType = sourcecode.c.c; name = fileHandler.c; path = src/fileHandler.c; sourceTree = "<group>"; };
		9BE59F849BE5E10C00000066 /* log.c */ = {isa = PBXFileReference; fileEncoding = 4; lastKnownFileType = sourcecode.c.c; name = log.c; path = src/log.c; sourceTree = "<group>"; };
		9BE59F849BE5E10C00000068 /* server.c */ = {isa = PBXFileReference; fileEncoding = 4; lastKnownFileType = sourcecode.c.c; name = server.c; path = src/server.c; sourceTree = "<group>"; };
		9BE59F849BE5E10C0000009C /* libappweb */ = {isa = PBXFileReference; explicitFileType = "compiled.mach-o.dylib"; includeInIndex = 0; path = libappweb.dylib; sourceTree = BUILT_PRODUCTS_DIR; };
		9BE59F849BE5E10C0000006A /* edi.c */ = {isa = PBXFileReference; fileEncoding = 4; lastKnownFileType = sourcecode.c.c; name = edi.c; path = src/esp/edi.c; sourceTree = "<group>"; };
		9BE59F849BE5E10C0000006C /* espAbbrev.c */ = {isa = PBXFileReference; fileEncoding = 4; lastKnownFileType = sourcecode.c.c; name = espAbbrev.c; path = src/esp/espAbbrev.c; sourceTree = "<group>"; };
		9BE59F849BE5E10C0000006E /* espFramework.c */ = {isa = PBXFileReference; fileEncoding = 4; lastKnownFileType = sourcecode.c.c; name = espFramework.c; path = src/esp/espFramework.c; sourceTree = "<group>"; };
		9BE59F849BE5E10C00000070 /* espHandler.c */ = {isa = PBXFileReference; fileEncoding = 4; lastKnownFileType = sourcecode.c.c; name = espHandler.c; path = src/esp/espHandler.c; sourceTree = "<group>"; };
		9BE59F849BE5E10C00000072 /* espHtml.c */ = {isa = PBXFileReference; fileEncoding = 4; lastKnownFileType = sourcecode.c.c; name = espHtml.c; path = src/esp/espHtml.c; sourceTree = "<group>"; };
		9BE59F849BE5E10C00000074 /* espSession.c */ = {isa = PBXFileReference; fileEncoding = 4; lastKnownFileType = sourcecode.c.c; name = espSession.c; path = src/esp/espSession.c; sourceTree = "<group>"; };
		9BE59F849BE5E10C00000076 /* espTemplate.c */ = {isa = PBXFileReference; fileEncoding = 4; lastKnownFileType = sourcecode.c.c; name = espTemplate.c; path = src/esp/espTemplate.c; sourceTree = "<group>"; };
		9BE59F849BE5E10C00000078 /* mdb.c */ = {isa = PBXFileReference; fileEncoding = 4; lastKnownFileType = sourcecode.c.c; name = mdb.c; path = src/esp/mdb.c; sourceTree = "<group>"; };
		9BE59F849BE5E10C0000007A /* sdb.c */ = {isa = PBXFileReference; fileEncoding = 4; lastKnownFileType = sourcecode.c.c; name = sdb.c; path = src/esp/sdb.c; sourceTree = "<group>"; };
		9BE59F849BE5E10C000000B0 /* libmod_esp */ = {isa = PBXFileReference; explicitFileType = "compiled.mach-o.dylib"; includeInIndex = 0; path = libmod_esp.dylib; sourceTree = BUILT_PRODUCTS_DIR; };
		9BE59F849BE5E10C0000006A /* edi.c */ = {isa = PBXFileReference; fileEncoding = 4; lastKnownFileType = sourcecode.c.c; name = edi.c; path = src/esp/edi.c; sourceTree = "<group>"; };
		9BE59F849BE5E10C0000007C /* esp.c */ = {isa = PBXFileReference; fileEncoding = 4; lastKnownFileType = sourcecode.c.c; name = esp.c; path = src/esp/esp.c; sourceTree = "<group>"; };
		9BE59F849BE5E10C0000006C /* espAbbrev.c */ = {isa = PBXFileReference; fileEncoding = 4; lastKnownFileType = sourcecode.c.c; name = espAbbrev.c; path = src/esp/espAbbrev.c; sourceTree = "<group>"; };
		9BE59F849BE5E10C0000006E /* espFramework.c */ = {isa = PBXFileReference; fileEncoding = 4; lastKnownFileType = sourcecode.c.c; name = espFramework.c; path = src/esp/espFramework.c; sourceTree = "<group>"; };
		9BE59F849BE5E10C00000070 /* espHandler.c */ = {isa = PBXFileReference; fileEncoding = 4; lastKnownFileType = sourcecode.c.c; name = espHandler.c; path = src/esp/espHandler.c; sourceTree = "<group>"; };
		9BE59F849BE5E10C00000072 /* espHtml.c */ = {isa = PBXFileReference; fileEncoding = 4; lastKnownFileType = sourcecode.c.c; name = espHtml.c; path = src/esp/espHtml.c; sourceTree = "<group>"; };
		9BE59F849BE5E10C00000074 /* espSession.c */ = {isa = PBXFileReference; fileEncoding = 4; lastKnownFileType = sourcecode.c.c; name = espSession.c; path = src/esp/espSession.c; sourceTree = "<group>"; };
		9BE59F849BE5E10C00000076 /* espTemplate.c */ = {isa = PBXFileReference; fileEncoding = 4; lastKnownFileType = sourcecode.c.c; name = espTemplate.c; path = src/esp/espTemplate.c; sourceTree = "<group>"; };
		9BE59F849BE5E10C00000078 /* mdb.c */ = {isa = PBXFileReference; fileEncoding = 4; lastKnownFileType = sourcecode.c.c; name = mdb.c; path = src/esp/mdb.c; sourceTree = "<group>"; };
		9BE59F849BE5E10C0000007A /* sdb.c */ = {isa = PBXFileReference; fileEncoding = 4; lastKnownFileType = sourcecode.c.c; name = sdb.c; path = src/esp/sdb.c; sourceTree = "<group>"; };
		9BE59F849BE5E10C0000011A /* esp */ = {isa = PBXFileReference; explicitFileType = "compiled.mach-o.executable"; includeInIndex = 0; path = esp; sourceTree = BUILT_PRODUCTS_DIR; };
		9BE59F849BE5E10C0000007E /* cgiHandler.c */ = {isa = PBXFileReference; fileEncoding = 4; lastKnownFileType = sourcecode.c.c; name = cgiHandler.c; path = src/modules/cgiHandler.c; sourceTree = "<group>"; };
		9BE59F849BE5E10C000000AE /* libmod_cgi */ = {isa = PBXFileReference; explicitFileType = "compiled.mach-o.dylib"; includeInIndex = 0; path = libmod_cgi.dylib; sourceTree = BUILT_PRODUCTS_DIR; };
		9BE59F849BE5E10C00000080 /* authpass.c */ = {isa = PBXFileReference; fileEncoding = 4; lastKnownFileType = sourcecode.c.c; name = authpass.c; path = src/utils/authpass.c; sourceTree = "<group>"; };
		9BE59F849BE5E10C0000011B /* authpass */ = {isa = PBXFileReference; explicitFileType = "compiled.mach-o.executable"; includeInIndex = 0; path = authpass; sourceTree = BUILT_PRODUCTS_DIR; };
		9BE59F849BE5E10C00000082 /* cgiProgram.c */ = {isa = PBXFileReference; fileEncoding = 4; lastKnownFileType = sourcecode.c.c; name = cgiProgram.c; path = src/utils/cgiProgram.c; sourceTree = "<group>"; };
		9BE59F849BE5E10C0000011C /* cgiProgram */ = {isa = PBXFileReference; explicitFileType = "compiled.mach-o.executable"; includeInIndex = 0; path = cgiProgram; sourceTree = BUILT_PRODUCTS_DIR; };
		9BE59F849BE5E10C00000084 /* setConfig.c */ = {isa = PBXFileReference; fileEncoding = 4; lastKnownFileType = sourcecode.c.c; name = setConfig.c; path = src/utils/setConfig.c; sourceTree = "<group>"; };
		9BE59F849BE5E10C0000011D /* setConfig */ = {isa = PBXFileReference; explicitFileType = "compiled.mach-o.executable"; includeInIndex = 0; path = setConfig; sourceTree = BUILT_PRODUCTS_DIR; };
		9BE59F849BE5E10C00000086 /* appweb.c */ = {isa = PBXFileReference; fileEncoding = 4; lastKnownFileType = sourcecode.c.c; name = appweb.c; path = src/server/appweb.c; sourceTree = "<group>"; };
		9BE59F849BE5E10C0000011E /* appweb */ = {isa = PBXFileReference; explicitFileType = "compiled.mach-o.executable"; includeInIndex = 0; path = appweb; sourceTree = BUILT_PRODUCTS_DIR; };
		9BE59F849BE5E10C00000088 /* testAppweb.c */ = {isa = PBXFileReference; fileEncoding = 4; lastKnownFileType = sourcecode.c.c; name = testAppweb.c; path = test/testAppweb.c; sourceTree = "<group>"; };
		9BE59F849BE5E10C0000008A /* testHttp.c */ = {isa = PBXFileReference; fileEncoding = 4; lastKnownFileType = sourcecode.c.c; name = testHttp.c; path = test/testHttp.c; sourceTree = "<group>"; };
		9BE59F849BE5E10C0000011F /* testAppweb */ = {isa = PBXFileReference; explicitFileType = "compiled.mach-o.executable"; includeInIndex = 0; path = testAppweb; sourceTree = BUILT_PRODUCTS_DIR; };
/* End PBXFileReference section */

/* Begin PBXFrameworksBuildPhase section */
		9BE59F849BE5E10C00000120 /* Frameworks and Libraries for libmpr */ = {
            isa = PBXFrameworksBuildPhase;
            buildActionMask = 2147483647;
            files = (
				
            );
            runOnlyForDeploymentPostprocessing = 0;
        };
		9BE59F849BE5E10C00000121 /* Frameworks and Libraries for libmprssl */ = {
            isa = PBXFrameworksBuildPhase;
            buildActionMask = 2147483647;
            files = (
				9BE59F849BE5E10C0000008B /* libmpr */,				
            );
            runOnlyForDeploymentPostprocessing = 0;
        };
		9BE59F849BE5E10C00000122 /* Frameworks and Libraries for manager */ = {
            isa = PBXFrameworksBuildPhase;
            buildActionMask = 2147483647;
            files = (
				9BE59F849BE5E10C0000008D /* libmpr */,				
            );
            runOnlyForDeploymentPostprocessing = 0;
        };
		9BE59F849BE5E10C00000123 /* Frameworks and Libraries for makerom */ = {
            isa = PBXFrameworksBuildPhase;
            buildActionMask = 2147483647;
            files = (
				9BE59F849BE5E10C0000008E /* libmpr */,				
            );
            runOnlyForDeploymentPostprocessing = 0;
        };
		9BE59F849BE5E10C00000124 /* Frameworks and Libraries for libpcre */ = {
            isa = PBXFrameworksBuildPhase;
            buildActionMask = 2147483647;
            files = (
				
            );
            runOnlyForDeploymentPostprocessing = 0;
        };
		9BE59F849BE5E10C00000125 /* Frameworks and Libraries for libhttp */ = {
            isa = PBXFrameworksBuildPhase;
            buildActionMask = 2147483647;
            files = (
				9BE59F849BE5E10C0000008F /* libpcre */,
				9BE59F849BE5E10C00000091 /* libmpr */,				
            );
            runOnlyForDeploymentPostprocessing = 0;
        };
		9BE59F849BE5E10C00000126 /* Frameworks and Libraries for http */ = {
            isa = PBXFrameworksBuildPhase;
            buildActionMask = 2147483647;
            files = (
				9BE59F849BE5E10C00000092 /* libhttp */,
				9BE59F849BE5E10C00000094 /* libpcre */,
				9BE59F849BE5E10C00000095 /* libmpr */,				
            );
            runOnlyForDeploymentPostprocessing = 0;
        };
		9BE59F849BE5E10C00000127 /* Frameworks and Libraries for libsqlite3 */ = {
            isa = PBXFrameworksBuildPhase;
            buildActionMask = 2147483647;
            files = (
				
            );
            runOnlyForDeploymentPostprocessing = 0;
        };
		9BE59F849BE5E10C00000128 /* Frameworks and Libraries for sqlite */ = {
            isa = PBXFrameworksBuildPhase;
            buildActionMask = 2147483647;
            files = (
				9BE59F849BE5E10C00000096 /* libsqlite3 */,				
            );
            runOnlyForDeploymentPostprocessing = 0;
        };
		9BE59F849BE5E10C00000129 /* Frameworks and Libraries for libappweb */ = {
            isa = PBXFrameworksBuildPhase;
            buildActionMask = 2147483647;
            files = (
				9BE59F849BE5E10C00000098 /* libhttp */,
				9BE59F849BE5E10C00000099 /* libpcre */,
				9BE59F849BE5E10C0000009A /* libmpr */,				
            );
            runOnlyForDeploymentPostprocessing = 0;
        };
		9BE59F849BE5E10C0000012A /* Frameworks and Libraries for libmod_esp */ = {
            isa = PBXFrameworksBuildPhase;
            buildActionMask = 2147483647;
            files = (
				9BE59F849BE5E10C0000009B /* libappweb */,
				9BE59F849BE5E10C0000009D /* libhttp */,
				9BE59F849BE5E10C0000009E /* libpcre */,
				9BE59F849BE5E10C0000009F /* libmpr */,				
            );
            runOnlyForDeploymentPostprocessing = 0;
        };
		9BE59F849BE5E10C0000012B /* Frameworks and Libraries for esp */ = {
            isa = PBXFrameworksBuildPhase;
            buildActionMask = 2147483647;
            files = (
				9BE59F849BE5E10C000000A0 /* libappweb */,
				9BE59F849BE5E10C000000A1 /* libhttp */,
				9BE59F849BE5E10C000000A2 /* libpcre */,
				9BE59F849BE5E10C000000A3 /* libmpr */,				
            );
            runOnlyForDeploymentPostprocessing = 0;
        };
		9BE59F849BE5E10C0000012C /* Frameworks and Libraries for libmod_cgi */ = {
            isa = PBXFrameworksBuildPhase;
            buildActionMask = 2147483647;
            files = (
				9BE59F849BE5E10C000000A4 /* libappweb */,
				9BE59F849BE5E10C000000A5 /* libhttp */,
				9BE59F849BE5E10C000000A6 /* libpcre */,
				9BE59F849BE5E10C000000A7 /* libmpr */,				
            );
            runOnlyForDeploymentPostprocessing = 0;
        };
		9BE59F849BE5E10C0000012D /* Frameworks and Libraries for authpass */ = {
            isa = PBXFrameworksBuildPhase;
            buildActionMask = 2147483647;
            files = (
				9BE59F849BE5E10C000000A8 /* libappweb */,
				9BE59F849BE5E10C000000A9 /* libhttp */,
				9BE59F849BE5E10C000000AA /* libpcre */,
				9BE59F849BE5E10C000000AB /* libmpr */,				
            );
            runOnlyForDeploymentPostprocessing = 0;
        };
		9BE59F849BE5E10C0000012E /* Frameworks and Libraries for cgiProgram */ = {
            isa = PBXFrameworksBuildPhase;
            buildActionMask = 2147483647;
            files = (
				
            );
            runOnlyForDeploymentPostprocessing = 0;
        };
		9BE59F849BE5E10C0000012F /* Frameworks and Libraries for setConfig */ = {
            isa = PBXFrameworksBuildPhase;
            buildActionMask = 2147483647;
            files = (
				9BE59F849BE5E10C000000AC /* libmpr */,				
            );
            runOnlyForDeploymentPostprocessing = 0;
        };
		9BE59F849BE5E10C00000130 /* Frameworks and Libraries for appweb */ = {
            isa = PBXFrameworksBuildPhase;
            buildActionMask = 2147483647;
            files = (
				9BE59F849BE5E10C000000AD /* libmod_cgi */,
				9BE59F849BE5E10C000000AF /* libmod_esp */,
				9BE59F849BE5E10C000000B1 /* libappweb */,
				9BE59F849BE5E10C000000B2 /* libhttp */,
				9BE59F849BE5E10C000000B3 /* libpcre */,
				9BE59F849BE5E10C000000B4 /* libmpr */,				
            );
            runOnlyForDeploymentPostprocessing = 0;
        };
		9BE59F849BE5E10C00000131 /* Frameworks and Libraries for testAppweb */ = {
            isa = PBXFrameworksBuildPhase;
            buildActionMask = 2147483647;
            files = (
				9BE59F849BE5E10C000000B5 /* libappweb */,
				9BE59F849BE5E10C000000B6 /* libhttp */,
				9BE59F849BE5E10C000000B7 /* libpcre */,
				9BE59F849BE5E10C000000B8 /* libmpr */,				
            );
            runOnlyForDeploymentPostprocessing = 0;
        };
/* End PBXFrameworksBuildPhase section */

/* Begin PBXGroup section */
		9BE59F849BE5E10C00000132 /* Top Group */ = {
            isa = PBXGroup;
            children = (
				9BE59F849BE5E10C00000133 /* libappweb */,
				9BE59F849BE5E10C00000134 /* libhttp */,
				9BE59F849BE5E10C00000135 /* libmod_cgi */,
				9BE59F849BE5E10C00000136 /* libmod_esp */,
				9BE59F849BE5E10C00000137 /* libmpr */,
				9BE59F849BE5E10C00000138 /* libmprssl */,
				9BE59F849BE5E10C00000139 /* libpcre */,
				9BE59F849BE5E10C0000013A /* libsqlite3 */,
				9BE59F849BE5E10C0000013B /* appweb */,
				9BE59F849BE5E10C0000013C /* authpass */,
				9BE59F849BE5E10C0000013D /* cgiProgram */,
				9BE59F849BE5E10C0000013E /* esp */,
				9BE59F849BE5E10C0000013F /* http */,
				9BE59F849BE5E10C00000140 /* makerom */,
				9BE59F849BE5E10C00000141 /* manager */,
				9BE59F849BE5E10C00000142 /* setConfig */,
				9BE59F849BE5E10C00000143 /* sqlite */,
				9BE59F849BE5E10C00000144 /* testAppweb */,
				9BE59F849BE5E10C00000145 /* Products */,
			);
            sourceTree = "<group>";
        };
		9BE59F849BE5E10C00000137 /* libmpr */ = {
            isa = PBXGroup;
            children = (
				9BE59F849BE5E10C00000114 /* bit.h */,
				9BE59F849BE5E10C0000004C /* mprLib.c */,
			);
            name = "libmpr";
            path = ..;
            sourceTree = SOURCE_ROOT;
        };
		9BE59F849BE5E10C00000138 /* libmprssl */ = {
            isa = PBXGroup;
            children = (
				9BE59F849BE5E10C00000114 /* bit.h */,
				9BE59F849BE5E10C0000004E /* mprSsl.c */,
			);
            name = "libmprssl";
            path = ..;
            sourceTree = SOURCE_ROOT;
        };
		9BE59F849BE5E10C00000141 /* manager */ = {
            isa = PBXGroup;
            children = (
				9BE59F849BE5E10C00000114 /* bit.h */,
				9BE59F849BE5E10C00000050 /* manager.c */,
			);
            name = "manager";
            path = ..;
            sourceTree = SOURCE_ROOT;
        };
		9BE59F849BE5E10C00000140 /* makerom */ = {
            isa = PBXGroup;
            children = (
				9BE59F849BE5E10C00000114 /* bit.h */,
				9BE59F849BE5E10C00000052 /* makerom.c */,
			);
            name = "makerom";
            path = ..;
            sourceTree = SOURCE_ROOT;
        };
		9BE59F849BE5E10C00000139 /* libpcre */ = {
            isa = PBXGroup;
            children = (
				9BE59F849BE5E10C00000114 /* bit.h */,
				9BE59F849BE5E10C00000054 /* pcre.c */,
			);
            name = "libpcre";
            path = ..;
            sourceTree = SOURCE_ROOT;
        };
		9BE59F849BE5E10C00000134 /* libhttp */ = {
            isa = PBXGroup;
            children = (
				9BE59F849BE5E10C00000114 /* bit.h */,
				9BE59F849BE5E10C00000056 /* httpLib.c */,
			);
            name = "libhttp";
            path = ..;
            sourceTree = SOURCE_ROOT;
        };
		9BE59F849BE5E10C0000013F /* http */ = {
            isa = PBXGroup;
            children = (
				9BE59F849BE5E10C00000114 /* bit.h */,
				9BE59F849BE5E10C00000058 /* http.c */,
			);
            name = "http";
            path = ..;
            sourceTree = SOURCE_ROOT;
        };
		9BE59F849BE5E10C0000013A /* libsqlite3 */ = {
            isa = PBXGroup;
            children = (
				9BE59F849BE5E10C00000114 /* bit.h */,
				9BE59F849BE5E10C0000005A /* sqlite3.c */,
			);
            name = "libsqlite3";
            path = ..;
            sourceTree = SOURCE_ROOT;
        };
		9BE59F849BE5E10C00000143 /* sqlite */ = {
            isa = PBXGroup;
            children = (
				9BE59F849BE5E10C00000114 /* bit.h */,
				9BE59F849BE5E10C0000005C /* sqlite.c */,
			);
            name = "sqlite";
            path = ..;
            sourceTree = SOURCE_ROOT;
        };
		9BE59F849BE5E10C00000133 /* libappweb */ = {
            isa = PBXGroup;
            children = (
				9BE59F849BE5E10C00000114 /* bit.h */,
				9BE59F849BE5E10C0000005E /* config.c */,
				9BE59F849BE5E10C00000060 /* convenience.c */,
				9BE59F849BE5E10C00000062 /* dirHandler.c */,
				9BE59F849BE5E10C00000064 /* fileHandler.c */,
				9BE59F849BE5E10C00000066 /* log.c */,
				9BE59F849BE5E10C00000068 /* server.c */,
			);
            name = "libappweb";
            path = ..;
            sourceTree = SOURCE_ROOT;
        };
		9BE59F849BE5E10C00000136 /* libmod_esp */ = {
            isa = PBXGroup;
            children = (
				9BE59F849BE5E10C00000114 /* bit.h */,
				9BE59F849BE5E10C0000006A /* edi.c */,
				9BE59F849BE5E10C0000006C /* espAbbrev.c */,
				9BE59F849BE5E10C0000006E /* espFramework.c */,
				9BE59F849BE5E10C00000070 /* espHandler.c */,
				9BE59F849BE5E10C00000072 /* espHtml.c */,
				9BE59F849BE5E10C00000074 /* espSession.c */,
				9BE59F849BE5E10C00000076 /* espTemplate.c */,
				9BE59F849BE5E10C00000078 /* mdb.c */,
				9BE59F849BE5E10C0000007A /* sdb.c */,
			);
            name = "libmod_esp";
            path = ..;
            sourceTree = SOURCE_ROOT;
        };
		9BE59F849BE5E10C0000013E /* esp */ = {
            isa = PBXGroup;
            children = (
				9BE59F849BE5E10C00000114 /* bit.h */,
				9BE59F849BE5E10C0000006A /* edi.c */,
				9BE59F849BE5E10C0000007C /* esp.c */,
				9BE59F849BE5E10C0000006C /* espAbbrev.c */,
				9BE59F849BE5E10C0000006E /* espFramework.c */,
				9BE59F849BE5E10C00000070 /* espHandler.c */,
				9BE59F849BE5E10C00000072 /* espHtml.c */,
				9BE59F849BE5E10C00000074 /* espSession.c */,
				9BE59F849BE5E10C00000076 /* espTemplate.c */,
				9BE59F849BE5E10C00000078 /* mdb.c */,
				9BE59F849BE5E10C0000007A /* sdb.c */,
			);
            name = "esp";
            path = ..;
            sourceTree = SOURCE_ROOT;
        };
		9BE59F849BE5E10C00000135 /* libmod_cgi */ = {
            isa = PBXGroup;
            children = (
				9BE59F849BE5E10C00000114 /* bit.h */,
				9BE59F849BE5E10C0000007E /* cgiHandler.c */,
			);
            name = "libmod_cgi";
            path = ..;
            sourceTree = SOURCE_ROOT;
        };
		9BE59F849BE5E10C0000013C /* authpass */ = {
            isa = PBXGroup;
            children = (
				9BE59F849BE5E10C00000114 /* bit.h */,
				9BE59F849BE5E10C00000080 /* authpass.c */,
			);
            name = "authpass";
            path = ..;
            sourceTree = SOURCE_ROOT;
        };
		9BE59F849BE5E10C0000013D /* cgiProgram */ = {
            isa = PBXGroup;
            children = (
				9BE59F849BE5E10C00000114 /* bit.h */,
				9BE59F849BE5E10C00000082 /* cgiProgram.c */,
			);
            name = "cgiProgram";
            path = ..;
            sourceTree = SOURCE_ROOT;
        };
		9BE59F849BE5E10C00000142 /* setConfig */ = {
            isa = PBXGroup;
            children = (
				9BE59F849BE5E10C00000114 /* bit.h */,
				9BE59F849BE5E10C00000084 /* setConfig.c */,
			);
            name = "setConfig";
            path = ..;
            sourceTree = SOURCE_ROOT;
        };
		9BE59F849BE5E10C0000013B /* appweb */ = {
            isa = PBXGroup;
            children = (
				9BE59F849BE5E10C00000114 /* bit.h */,
				9BE59F849BE5E10C00000086 /* appweb.c */,
			);
            name = "appweb";
            path = ..;
            sourceTree = SOURCE_ROOT;
        };
		9BE59F849BE5E10C00000144 /* testAppweb */ = {
            isa = PBXGroup;
            children = (
				9BE59F849BE5E10C00000114 /* bit.h */,
				9BE59F849BE5E10C00000088 /* testAppweb.c */,
				9BE59F849BE5E10C0000008A /* testHttp.c */,
			);
            name = "testAppweb";
            path = ..;
            sourceTree = SOURCE_ROOT;
        };
		9BE59F849BE5E10C00000145 /* Products */ = {
            isa = PBXGroup;
            children = (
				9BE59F849BE5E10C0000008C /* libmpr */,
				9BE59F849BE5E10C00000115 /* libmprssl */,
				9BE59F849BE5E10C00000116 /* manager */,
				9BE59F849BE5E10C00000117 /* makerom */,
				9BE59F849BE5E10C00000090 /* libpcre */,
				9BE59F849BE5E10C00000093 /* libhttp */,
				9BE59F849BE5E10C00000118 /* http */,
				9BE59F849BE5E10C00000097 /* libsqlite3 */,
				9BE59F849BE5E10C00000119 /* sqlite */,
				9BE59F849BE5E10C0000009C /* libappweb */,
				9BE59F849BE5E10C000000B0 /* libmod_esp */,
				9BE59F849BE5E10C0000011A /* esp */,
				9BE59F849BE5E10C000000AE /* libmod_cgi */,
				9BE59F849BE5E10C0000011B /* authpass */,
				9BE59F849BE5E10C0000011C /* cgiProgram */,
				9BE59F849BE5E10C0000011D /* setConfig */,
				9BE59F849BE5E10C0000011E /* appweb */,
				9BE59F849BE5E10C0000011F /* testAppweb */,
			);
            name = "Products";
            path = ..;
            sourceTree = SOURCE_ROOT;
        };
/* End PBXGroup section */

/* Begin PBXNativeTarget section */
		9BE59F849BE5E10C000000BB /* libmpr */ = {
			isa = PBXNativeTarget;
			buildConfigurationList = 9BE59F849BE5E10C00000147 /* Build configuration list for PBXNativeTarget "libmpr" */;
			buildPhases = (
				9BE59F849BE5E10C00000146 /* Sources */,
				9BE59F849BE5E10C00000120 /* Frameworks */,
			);
			buildRules = (
			);
			dependencies = (
				9BE59F849BE5E10C00000148 /* Prep */,				
			);
			name = libmpr;
			productName = appweb;
			productReference = 9BE59F849BE5E10C0000008C /* libmpr */;
			productType = "com.apple.product-type.library.dynamic";
		};
		9BE59F849BE5E10C000000F1 /* libmprssl */ = {
			isa = PBXNativeTarget;
			buildConfigurationList = 9BE59F849BE5E10C0000014A /* Build configuration list for PBXNativeTarget "libmprssl" */;
			buildPhases = (
				9BE59F849BE5E10C00000149 /* Sources */,
				9BE59F849BE5E10C00000121 /* Frameworks */,
			);
			buildRules = (
			);
			dependencies = (
				9BE59F849BE5E10C0000014B /* libmpr */,
				9BE59F849BE5E10C0000014C /* Prep */,				
			);
			name = libmprssl;
			productName = appweb;
			productReference = 9BE59F849BE5E10C00000115 /* libmprssl */;
			productType = "com.apple.product-type.library.dynamic";
		};
		9BE59F849BE5E10C000000F3 /* manager */ = {
			isa = PBXNativeTarget;
			buildConfigurationList = 9BE59F849BE5E10C0000014E /* Build configuration list for PBXNativeTarget "manager" */;
			buildPhases = (
				9BE59F849BE5E10C0000014D /* Sources */,
				9BE59F849BE5E10C00000122 /* Frameworks */,
			);
			buildRules = (
			);
			dependencies = (
				9BE59F849BE5E10C0000014F /* libmpr */,
				9BE59F849BE5E10C00000150 /* Prep */,				
			);
			name = manager;
			productName = appweb;
			productReference = 9BE59F849BE5E10C00000116 /* manager */;
			productType = "com.apple.product-type.tool";
		};
		9BE59F849BE5E10C000000F5 /* makerom */ = {
			isa = PBXNativeTarget;
			buildConfigurationList = 9BE59F849BE5E10C00000152 /* Build configuration list for PBXNativeTarget "makerom" */;
			buildPhases = (
				9BE59F849BE5E10C00000151 /* Sources */,
				9BE59F849BE5E10C00000123 /* Frameworks */,
			);
			buildRules = (
			);
			dependencies = (
				9BE59F849BE5E10C00000153 /* libmpr */,
				9BE59F849BE5E10C00000154 /* Prep */,				
			);
			name = makerom;
			productName = appweb;
			productReference = 9BE59F849BE5E10C00000117 /* makerom */;
			productType = "com.apple.product-type.tool";
		};
		9BE59F849BE5E10C000000C4 /* libpcre */ = {
			isa = PBXNativeTarget;
			buildConfigurationList = 9BE59F849BE5E10C00000156 /* Build configuration list for PBXNativeTarget "libpcre" */;
			buildPhases = (
				9BE59F849BE5E10C00000155 /* Sources */,
				9BE59F849BE5E10C00000124 /* Frameworks */,
			);
			buildRules = (
			);
			dependencies = (
				9BE59F849BE5E10C00000157 /* Prep */,				
			);
			name = libpcre;
			productName = appweb;
			productReference = 9BE59F849BE5E10C00000090 /* libpcre */;
			productType = "com.apple.product-type.library.dynamic";
		};
		9BE59F849BE5E10C000000C7 /* libhttp */ = {
			isa = PBXNativeTarget;
			buildConfigurationList = 9BE59F849BE5E10C00000159 /* Build configuration list for PBXNativeTarget "libhttp" */;
			buildPhases = (
				9BE59F849BE5E10C00000158 /* Sources */,
				9BE59F849BE5E10C00000125 /* Frameworks */,
			);
			buildRules = (
			);
			dependencies = (
				9BE59F849BE5E10C0000015A /* libmpr */,
				9BE59F849BE5E10C0000015B /* libpcre */,
				9BE59F849BE5E10C0000015C /* Prep */,				
			);
			name = libhttp;
			productName = appweb;
			productReference = 9BE59F849BE5E10C00000093 /* libhttp */;
			productType = "com.apple.product-type.library.dynamic";
		};
		9BE59F849BE5E10C000000F9 /* http */ = {
			isa = PBXNativeTarget;
			buildConfigurationList = 9BE59F849BE5E10C0000015E /* Build configuration list for PBXNativeTarget "http" */;
			buildPhases = (
				9BE59F849BE5E10C0000015D /* Sources */,
				9BE59F849BE5E10C00000126 /* Frameworks */,
			);
			buildRules = (
			);
			dependencies = (
				9BE59F849BE5E10C0000015F /* libhttp */,
				9BE59F849BE5E10C00000160 /* Prep */,				
			);
			name = http;
			productName = appweb;
			productReference = 9BE59F849BE5E10C00000118 /* http */;
			productType = "com.apple.product-type.tool";
		};
		9BE59F849BE5E10C000000CB /* libsqlite3 */ = {
			isa = PBXNativeTarget;
			buildConfigurationList = 9BE59F849BE5E10C00000162 /* Build configuration list for PBXNativeTarget "libsqlite3" */;
			buildPhases = (
				9BE59F849BE5E10C00000161 /* Sources */,
				9BE59F849BE5E10C00000127 /* Frameworks */,
			);
			buildRules = (
			);
			dependencies = (
				9BE59F849BE5E10C00000163 /* Prep */,				
			);
			name = libsqlite3;
			productName = appweb;
			productReference = 9BE59F849BE5E10C00000097 /* libsqlite3 */;
			productType = "com.apple.product-type.library.dynamic";
		};
		9BE59F849BE5E10C000000FC /* sqlite */ = {
			isa = PBXNativeTarget;
			buildConfigurationList = 9BE59F849BE5E10C00000165 /* Build configuration list for PBXNativeTarget "sqlite" */;
			buildPhases = (
				9BE59F849BE5E10C00000164 /* Sources */,
				9BE59F849BE5E10C00000128 /* Frameworks */,
			);
			buildRules = (
			);
			dependencies = (
				9BE59F849BE5E10C00000166 /* libsqlite3 */,
				9BE59F849BE5E10C00000167 /* Prep */,				
			);
			name = sqlite;
			productName = appweb;
			productReference = 9BE59F849BE5E10C00000119 /* sqlite */;
			productType = "com.apple.product-type.tool";
		};
		9BE59F849BE5E10C000000D0 /* libappweb */ = {
			isa = PBXNativeTarget;
			buildConfigurationList = 9BE59F849BE5E10C00000169 /* Build configuration list for PBXNativeTarget "libappweb" */;
			buildPhases = (
				9BE59F849BE5E10C00000168 /* Sources */,
				9BE59F849BE5E10C00000129 /* Frameworks */,
			);
			buildRules = (
			);
			dependencies = (
				9BE59F849BE5E10C0000016A /* libhttp */,
				9BE59F849BE5E10C0000016B /* Prep */,				
			);
			name = libappweb;
			productName = appweb;
			productReference = 9BE59F849BE5E10C0000009C /* libappweb */;
			productType = "com.apple.product-type.library.dynamic";
		};
		9BE59F849BE5E10C000000E0 /* libmod_esp */ = {
			isa = PBXNativeTarget;
			buildConfigurationList = 9BE59F849BE5E10C0000016D /* Build configuration list for PBXNativeTarget "libmod_esp" */;
			buildPhases = (
				9BE59F849BE5E10C0000016C /* Sources */,
				9BE59F849BE5E10C0000012A /* Frameworks */,
			);
			buildRules = (
			);
			dependencies = (
				9BE59F849BE5E10C0000016E /* libappweb */,
				9BE59F849BE5E10C0000016F /* Prep */,				
			);
			name = libmod_esp;
			productName = appweb;
			productReference = 9BE59F849BE5E10C000000B0 /* libmod_esp */;
			productType = "com.apple.product-type.library.dynamic";
		};
		9BE59F849BE5E10C00000100 /* esp */ = {
			isa = PBXNativeTarget;
			buildConfigurationList = 9BE59F849BE5E10C00000171 /* Build configuration list for PBXNativeTarget "esp" */;
			buildPhases = (
				9BE59F849BE5E10C00000170 /* Sources */,
				9BE59F849BE5E10C0000012B /* Frameworks */,
			);
			buildRules = (
			);
			dependencies = (
				9BE59F849BE5E10C00000172 /* libappweb */,
				9BE59F849BE5E10C00000173 /* Prep */,				
			);
			name = esp;
			productName = appweb;
			productReference = 9BE59F849BE5E10C0000011A /* esp */;
			productType = "com.apple.product-type.tool";
		};
		9BE59F849BE5E10C000000E2 /* libmod_cgi */ = {
			isa = PBXNativeTarget;
			buildConfigurationList = 9BE59F849BE5E10C00000175 /* Build configuration list for PBXNativeTarget "libmod_cgi" */;
			buildPhases = (
				9BE59F849BE5E10C00000174 /* Sources */,
				9BE59F849BE5E10C0000012C /* Frameworks */,
			);
			buildRules = (
			);
			dependencies = (
				9BE59F849BE5E10C00000176 /* libappweb */,
				9BE59F849BE5E10C00000177 /* Prep */,				
			);
			name = libmod_cgi;
			productName = appweb;
			productReference = 9BE59F849BE5E10C000000AE /* libmod_cgi */;
			productType = "com.apple.product-type.library.dynamic";
		};
		9BE59F849BE5E10C00000106 /* authpass */ = {
			isa = PBXNativeTarget;
			buildConfigurationList = 9BE59F849BE5E10C00000179 /* Build configuration list for PBXNativeTarget "authpass" */;
			buildPhases = (
				9BE59F849BE5E10C00000178 /* Sources */,
				9BE59F849BE5E10C0000012D /* Frameworks */,
			);
			buildRules = (
			);
			dependencies = (
				9BE59F849BE5E10C0000017A /* libappweb */,
				9BE59F849BE5E10C0000017B /* Prep */,				
			);
			name = authpass;
			productName = appweb;
			productReference = 9BE59F849BE5E10C0000011B /* authpass */;
			productType = "com.apple.product-type.tool";
		};
		9BE59F849BE5E10C000000E8 /* cgiProgram */ = {
			isa = PBXNativeTarget;
			buildConfigurationList = 9BE59F849BE5E10C0000017D /* Build configuration list for PBXNativeTarget "cgiProgram" */;
			buildPhases = (
				9BE59F849BE5E10C0000017C /* Sources */,
				9BE59F849BE5E10C0000012E /* Frameworks */,
			);
			buildRules = (
			);
			dependencies = (
				9BE59F849BE5E10C0000017E /* Prep */,				
			);
			name = cgiProgram;
			productName = appweb;
			productReference = 9BE59F849BE5E10C0000011C /* cgiProgram */;
			productType = "com.apple.product-type.tool";
		};
		9BE59F849BE5E10C00000109 /* setConfig */ = {
			isa = PBXNativeTarget;
			buildConfigurationList = 9BE59F849BE5E10C00000180 /* Build configuration list for PBXNativeTarget "setConfig" */;
			buildPhases = (
				9BE59F849BE5E10C0000017F /* Sources */,
				9BE59F849BE5E10C0000012F /* Frameworks */,
			);
			buildRules = (
			);
			dependencies = (
				9BE59F849BE5E10C00000181 /* libmpr */,
				9BE59F849BE5E10C00000182 /* Prep */,				
			);
			name = setConfig;
			productName = appweb;
			productReference = 9BE59F849BE5E10C0000011D /* setConfig */;
			productType = "com.apple.product-type.tool";
		};
		9BE59F849BE5E10C0000010B /* appweb */ = {
			isa = PBXNativeTarget;
			buildConfigurationList = 9BE59F849BE5E10C00000184 /* Build configuration list for PBXNativeTarget "appweb" */;
			buildPhases = (
				9BE59F849BE5E10C00000183 /* Sources */,
				9BE59F849BE5E10C00000130 /* Frameworks */,
			);
			buildRules = (
			);
			dependencies = (
				9BE59F849BE5E10C00000185 /* libappweb */,
				9BE59F849BE5E10C00000186 /* libmod_esp */,
				9BE59F849BE5E10C00000187 /* libmod_cgi */,
				9BE59F849BE5E10C00000188 /* Prep */,				
			);
			name = appweb;
			productName = appweb;
			productReference = 9BE59F849BE5E10C0000011E /* appweb */;
			productType = "com.apple.product-type.tool";
		};
		9BE59F849BE5E10C0000010E /* testAppweb */ = {
			isa = PBXNativeTarget;
			buildConfigurationList = 9BE59F849BE5E10C0000018A /* Build configuration list for PBXNativeTarget "testAppweb" */;
			buildPhases = (
				9BE59F849BE5E10C00000189 /* Sources */,
				9BE59F849BE5E10C00000131 /* Frameworks */,
			);
			buildRules = (
			);
			dependencies = (
				9BE59F849BE5E10C0000018B /* libappweb */,
				9BE59F849BE5E10C0000018C /* Prep */,				
			);
			name = testAppweb;
			productName = appweb;
			productReference = 9BE59F849BE5E10C0000011F /* testAppweb */;
			productType = "com.apple.product-type.tool";
		};
/* End PBXNativeTarget section */

/* Begin PBXShellScriptBuildPhase section */
		9BE59F849BE5E10C00000007 /* ShellScript for esp.conf */ = {
			isa = PBXShellScriptBuildPhase;
			buildActionMask = 2147483647;
			files = (
			);
			inputPaths = (
../src/esp/esp.conf
			);
			outputPaths = (
../macosx-x64-xcode/bin/esp.conf
			);
			runOnlyForDeploymentPostprocessing = 0;
			shellPath = /bin/bash;
			shellScript = "PATH=$PATH:/usr/local/bin
cd ../src/esp
rm -rf ../${CFG_DIR}/bin/esp.conf
cp -r esp.conf ../${CFG_DIR}/bin/esp.conf
";
		};
		9BE59F849BE5E10C0000000B /* ShellScript for esp.www */ = {
			isa = PBXShellScriptBuildPhase;
			buildActionMask = 2147483647;
			files = (
			);
			inputPaths = (
../src/esp/www
			);
			outputPaths = (
../macosx-x64-xcode/bin/esp-www
			);
			runOnlyForDeploymentPostprocessing = 0;
			shellPath = /bin/bash;
			shellScript = "PATH=$PATH:/usr/local/bin
cd ../src/esp
rm -rf ../${CFG_DIR}/bin/esp-www
cp -r www ../${CFG_DIR}/bin/esp-www
";
		};
		9BE59F849BE5E10C0000000F /* ShellScript for esp-appweb.conf */ = {
			isa = PBXShellScriptBuildPhase;
			buildActionMask = 2147483647;
			files = (
			);
			inputPaths = (
../src/esp/esp-appweb.conf
			);
			outputPaths = (
../macosx-x64-xcode/bin/esp-appweb.conf
			);
			runOnlyForDeploymentPostprocessing = 0;
			shellPath = /bin/bash;
			shellScript = "PATH=$PATH:/usr/local/bin
cd ../src/esp
rm -rf ../${CFG_DIR}/bin/esp-appweb.conf
cp -r esp-appweb.conf ../${CFG_DIR}/bin/esp-appweb.conf
";
		};
		9BE59F849BE5E10C00000013 /* ShellScript for server-cache */ = {
			isa = PBXShellScriptBuildPhase;
			buildActionMask = 2147483647;
			files = (
			);
			inputPaths = (

			);
			outputPaths = (
../src/server/cache
			);
			runOnlyForDeploymentPostprocessing = 0;
			shellPath = /bin/bash;
			shellScript = "PATH=$PATH:/usr/local/bin
cd ../src/server
mkdir -p cache";
		};
		9BE59F849BE5E10C00000017 /* ShellScript for test-testScript */ = {
			isa = PBXShellScriptBuildPhase;
			buildActionMask = 2147483647;
			files = (
			);
			inputPaths = (

			);
			outputPaths = (
../test/cgi-bin/testScript
			);
			runOnlyForDeploymentPostprocessing = 0;
			shellPath = /bin/bash;
			shellScript = "PATH=$PATH:/usr/local/bin
cd ../test
echo '#!../macosx-x64-xcode/bin/cgiProgram' >cgi-bin/testScript ; chmod +x cgi-bin/testScript";
		};
		9BE59F849BE5E10C0000001C /* ShellScript for test-cache.cgi */ = {
			isa = PBXShellScriptBuildPhase;
			buildActionMask = 2147483647;
			files = (
			);
			inputPaths = (

			);
			outputPaths = (
../test/web/caching/cache.cgi
			);
			runOnlyForDeploymentPostprocessing = 0;
			shellPath = /bin/bash;
<<<<<<< HEAD
			shellScript = "cd ../test
=======
			shellScript = "PATH=$PATH:/usr/local/bin
cd ../test
>>>>>>> da0ea173
echo \"#!`type -p ejs`\" >web/caching/cache.cgi
echo 'print(\"HTTP/1.0 200 OK\\nContent-Type: text/plain\\n\\n\" + Date() + \"\\n\")' >>web/caching/cache.cgi
chmod +x web/caching/cache.cgi";
		};
		9BE59F849BE5E10C00000020 /* ShellScript for test-basic.cgi */ = {
			isa = PBXShellScriptBuildPhase;
			buildActionMask = 2147483647;
			files = (
			);
			inputPaths = (

			);
			outputPaths = (
../test/web/auth/basic/basic.cgi
			);
			runOnlyForDeploymentPostprocessing = 0;
			shellPath = /bin/bash;
<<<<<<< HEAD
			shellScript = "cd ../test
=======
			shellScript = "PATH=$PATH:/usr/local/bin
cd ../test
>>>>>>> da0ea173
echo \"#!`type -p ejs`\" >web/auth/basic/basic.cgi
echo 'print(\"HTTP/1.0 200 OK\\nContent-Type: text/plain\\n\\n\" + serialize(App.env, {pretty: true}) + \"\\n\")' >>web/auth/basic/basic.cgi
chmod +x web/auth/basic/basic.cgi";
		};
		9BE59F849BE5E10C00000024 /* ShellScript for test-cgiProgram */ = {
			isa = PBXShellScriptBuildPhase;
			buildActionMask = 2147483647;
			files = (
			);
			inputPaths = (

			);
			outputPaths = (
../test/cgi-bin/cgiProgram
			);
			runOnlyForDeploymentPostprocessing = 0;
			shellPath = /bin/bash;
			shellScript = "PATH=$PATH:/usr/local/bin
cd ../test
cp ../macosx-x64-xcode/bin/cgiProgram cgi-bin/cgiProgram
cp ../macosx-x64-xcode/bin/cgiProgram cgi-bin/nph-cgiProgram
cp ../macosx-x64-xcode/bin/cgiProgram 'cgi-bin/cgi Program'
cp ../macosx-x64-xcode/bin/cgiProgram web/cgiProgram.cgi
chmod +x cgi-bin/* web/cgiProgram.cgi";
		};
		9BE59F849BE5E10C00000029 /* ShellScript for test.js */ = {
			isa = PBXShellScriptBuildPhase;
			buildActionMask = 2147483647;
			files = (
			);
			inputPaths = (

			);
			outputPaths = (
../test/web/js
			);
			runOnlyForDeploymentPostprocessing = 0;
			shellPath = /bin/bash;
			shellScript = "PATH=$PATH:/usr/local/bin
cd ../test
cp -r ../src/esp/www/files/static/js 'web/js'";
		};
		9BE59F849BE5E10C0000004A /* ShellScript for Prep */ = {
			isa = PBXShellScriptBuildPhase;
			buildActionMask = 2147483647;
			files = (
			);
			inputPaths = (

			);
			outputPaths = (

			);
			runOnlyForDeploymentPostprocessing = 0;
			shellPath = /bin/bash;
			shellScript = "PATH=$PATH:/usr/local/bin
[ ! -x ${INC_DIR} ] && mkdir -p ${INC_DIR} ${OBJ_DIR} ${LIB_DIR} ${BIN_DIR}
[ ! -f ${INC_DIR}/bit.h ] && cp appweb-macosx-xcode-bit.h ${INC_DIR}/bit.h
if ! diff ${INC_DIR}/bit.h appweb-macosx-xcode-bit.h >/dev/null ; then
cp appweb-macosx-xcode-bit.h ${INC_DIR}/bit.h
fi
if [ ../src/deps/mpr/mpr.h -nt ${CFG_DIR}/inc/mpr.h ] ; then
cp ../src/deps/mpr/mpr.h ${CFG_DIR}/inc/mpr.h
fi
if [ ../src/deps/pcre/pcre.h -nt ${CFG_DIR}/inc/pcre.h ] ; then
cp ../src/deps/pcre/pcre.h ${CFG_DIR}/inc/pcre.h
fi
if [ ../src/deps/http/http.h -nt ${CFG_DIR}/inc/http.h ] ; then
cp ../src/deps/http/http.h ${CFG_DIR}/inc/http.h
fi
if [ ../src/deps/sqlite/sqlite3.h -nt ${CFG_DIR}/inc/sqlite3.h ] ; then
cp ../src/deps/sqlite/sqlite3.h ${CFG_DIR}/inc/sqlite3.h
fi
if [ ../src/appweb.h -nt ${CFG_DIR}/inc/appweb.h ] ; then
cp ../src/appweb.h ${CFG_DIR}/inc/appweb.h
fi
if [ ../src/customize.h -nt ${CFG_DIR}/inc/customize.h ] ; then
cp ../src/customize.h ${CFG_DIR}/inc/customize.h
fi
if [ ../src/esp/edi.h -nt ${CFG_DIR}/inc/edi.h ] ; then
cp ../src/esp/edi.h ${CFG_DIR}/inc/edi.h
fi
if [ ../src/esp/esp-app.h -nt ${CFG_DIR}/inc/esp-app.h ] ; then
cp ../src/esp/esp-app.h ${CFG_DIR}/inc/esp-app.h
fi
if [ ../src/esp/esp.h -nt ${CFG_DIR}/inc/esp.h ] ; then
cp ../src/esp/esp.h ${CFG_DIR}/inc/esp.h
fi
if [ ../src/esp/mdb.h -nt ${CFG_DIR}/inc/mdb.h ] ; then
cp ../src/esp/mdb.h ${CFG_DIR}/inc/mdb.h
fi
if [ ../test/testAppweb.h -nt ${CFG_DIR}/inc/testAppweb.h ] ; then
cp ../test/testAppweb.h ${CFG_DIR}/inc/testAppweb.h
fi";
		};
/* End PBXShellScriptBuildPhase section */

/* Begin PBXProject section */
		9BE59F849BE5E10C00000001 /* Project object */ = {
			isa = PBXProject;
			attributes = {
				LastUpgradeCheck = 0430;
				ORGANIZATIONNAME = "Embedthis";
			};
			buildConfigurationList = 9BE59F849BE5E10C00000002 /* Build configuration list for PBXProject "appweb" */;
			compatibilityVersion = "Xcode 3.2";
			developmentRegion = English;
			hasScannedForEncodings = 0;
			knownRegions = (
				en,
			);
			mainGroup = 9BE59F849BE5E10C00000132;
			productRefGroup = 9BE59F849BE5E10C00000145 /* Products */;
			projectDirPath = "";
			projectRoot = "";
			targets = (
				9BE59F849BE5E10C0000002C /* All */,
				9BE59F849BE5E10C00000049 /* Prep */,
				9BE59F849BE5E10C000000D0 /* libappweb */,
				9BE59F849BE5E10C000000C7 /* libhttp */,
				9BE59F849BE5E10C000000E2 /* libmod_cgi */,
				9BE59F849BE5E10C000000E0 /* libmod_esp */,
				9BE59F849BE5E10C000000BB /* libmpr */,
				9BE59F849BE5E10C000000F1 /* libmprssl */,
				9BE59F849BE5E10C000000C4 /* libpcre */,
				9BE59F849BE5E10C000000CB /* libsqlite3 */,
				9BE59F849BE5E10C0000010B /* appweb */,
				9BE59F849BE5E10C00000106 /* authpass */,
				9BE59F849BE5E10C000000E8 /* cgiProgram */,
				9BE59F849BE5E10C00000100 /* esp */,
				9BE59F849BE5E10C000000F9 /* http */,
				9BE59F849BE5E10C000000F5 /* makerom */,
				9BE59F849BE5E10C000000F3 /* manager */,
				9BE59F849BE5E10C00000109 /* setConfig */,
				9BE59F849BE5E10C000000FC /* sqlite */,
				9BE59F849BE5E10C0000010E /* testAppweb */,
				9BE59F849BE5E10C0000000E /* esp-appweb.conf */,
				9BE59F849BE5E10C00000006 /* esp.conf */,
				9BE59F849BE5E10C0000000A /* esp.www */,
				9BE59F849BE5E10C00000012 /* server-cache */,
				9BE59F849BE5E10C0000001F /* test-basic.cgi */,
				9BE59F849BE5E10C0000001B /* test-cache.cgi */,
				9BE59F849BE5E10C00000023 /* test-cgiProgram */,
				9BE59F849BE5E10C00000016 /* test-testScript */,
				9BE59F849BE5E10C00000028 /* test.js */,
			);
		};
/* End PBXProject section */

/* Begin PBXSourcesBuildPhase section */
		9BE59F849BE5E10C00000146 /* libmpr Sources */ = {
			isa = PBXSourcesBuildPhase;
			buildActionMask = 2147483647;
			files = (
				9BE59F849BE5E10C0000004B /* mprLib.c in Sources */,
			);
			runOnlyForDeploymentPostprocessing = 0;
		};
		9BE59F849BE5E10C00000149 /* libmprssl Sources */ = {
			isa = PBXSourcesBuildPhase;
			buildActionMask = 2147483647;
			files = (
				9BE59F849BE5E10C0000004D /* mprSsl.c in Sources */,
			);
			runOnlyForDeploymentPostprocessing = 0;
		};
		9BE59F849BE5E10C0000014D /* manager Sources */ = {
			isa = PBXSourcesBuildPhase;
			buildActionMask = 2147483647;
			files = (
				9BE59F849BE5E10C0000004F /* manager.c in Sources */,
			);
			runOnlyForDeploymentPostprocessing = 0;
		};
		9BE59F849BE5E10C00000151 /* makerom Sources */ = {
			isa = PBXSourcesBuildPhase;
			buildActionMask = 2147483647;
			files = (
				9BE59F849BE5E10C00000051 /* makerom.c in Sources */,
			);
			runOnlyForDeploymentPostprocessing = 0;
		};
		9BE59F849BE5E10C00000155 /* libpcre Sources */ = {
			isa = PBXSourcesBuildPhase;
			buildActionMask = 2147483647;
			files = (
				9BE59F849BE5E10C00000053 /* pcre.c in Sources */,
			);
			runOnlyForDeploymentPostprocessing = 0;
		};
		9BE59F849BE5E10C00000158 /* libhttp Sources */ = {
			isa = PBXSourcesBuildPhase;
			buildActionMask = 2147483647;
			files = (
				9BE59F849BE5E10C00000055 /* httpLib.c in Sources */,
			);
			runOnlyForDeploymentPostprocessing = 0;
		};
		9BE59F849BE5E10C0000015D /* http Sources */ = {
			isa = PBXSourcesBuildPhase;
			buildActionMask = 2147483647;
			files = (
				9BE59F849BE5E10C00000057 /* http.c in Sources */,
			);
			runOnlyForDeploymentPostprocessing = 0;
		};
		9BE59F849BE5E10C00000161 /* libsqlite3 Sources */ = {
			isa = PBXSourcesBuildPhase;
			buildActionMask = 2147483647;
			files = (
				9BE59F849BE5E10C00000059 /* sqlite3.c in Sources */,
			);
			runOnlyForDeploymentPostprocessing = 0;
		};
		9BE59F849BE5E10C00000164 /* sqlite Sources */ = {
			isa = PBXSourcesBuildPhase;
			buildActionMask = 2147483647;
			files = (
				9BE59F849BE5E10C0000005B /* sqlite.c in Sources */,
			);
			runOnlyForDeploymentPostprocessing = 0;
		};
		9BE59F849BE5E10C00000168 /* libappweb Sources */ = {
			isa = PBXSourcesBuildPhase;
			buildActionMask = 2147483647;
			files = (
				9BE59F849BE5E10C0000005D /* config.c in Sources */,
				9BE59F849BE5E10C0000005F /* convenience.c in Sources */,
				9BE59F849BE5E10C00000061 /* dirHandler.c in Sources */,
				9BE59F849BE5E10C00000063 /* fileHandler.c in Sources */,
				9BE59F849BE5E10C00000065 /* log.c in Sources */,
				9BE59F849BE5E10C00000067 /* server.c in Sources */,
			);
			runOnlyForDeploymentPostprocessing = 0;
		};
		9BE59F849BE5E10C0000016C /* libmod_esp Sources */ = {
			isa = PBXSourcesBuildPhase;
			buildActionMask = 2147483647;
			files = (
				9BE59F849BE5E10C00000069 /* edi.c in Sources */,
				9BE59F849BE5E10C0000006B /* espAbbrev.c in Sources */,
				9BE59F849BE5E10C0000006D /* espFramework.c in Sources */,
				9BE59F849BE5E10C0000006F /* espHandler.c in Sources */,
				9BE59F849BE5E10C00000071 /* espHtml.c in Sources */,
				9BE59F849BE5E10C00000073 /* espSession.c in Sources */,
				9BE59F849BE5E10C00000075 /* espTemplate.c in Sources */,
				9BE59F849BE5E10C00000077 /* mdb.c in Sources */,
				9BE59F849BE5E10C00000079 /* sdb.c in Sources */,
			);
			runOnlyForDeploymentPostprocessing = 0;
		};
		9BE59F849BE5E10C00000170 /* esp Sources */ = {
			isa = PBXSourcesBuildPhase;
			buildActionMask = 2147483647;
			files = (
				9BE59F849BE5E10C00000069 /* edi.c in Sources */,
				9BE59F849BE5E10C0000007B /* esp.c in Sources */,
				9BE59F849BE5E10C0000006B /* espAbbrev.c in Sources */,
				9BE59F849BE5E10C0000006D /* espFramework.c in Sources */,
				9BE59F849BE5E10C0000006F /* espHandler.c in Sources */,
				9BE59F849BE5E10C00000071 /* espHtml.c in Sources */,
				9BE59F849BE5E10C00000073 /* espSession.c in Sources */,
				9BE59F849BE5E10C00000075 /* espTemplate.c in Sources */,
				9BE59F849BE5E10C00000077 /* mdb.c in Sources */,
				9BE59F849BE5E10C00000079 /* sdb.c in Sources */,
			);
			runOnlyForDeploymentPostprocessing = 0;
		};
		9BE59F849BE5E10C00000174 /* libmod_cgi Sources */ = {
			isa = PBXSourcesBuildPhase;
			buildActionMask = 2147483647;
			files = (
				9BE59F849BE5E10C0000007D /* cgiHandler.c in Sources */,
			);
			runOnlyForDeploymentPostprocessing = 0;
		};
		9BE59F849BE5E10C00000178 /* authpass Sources */ = {
			isa = PBXSourcesBuildPhase;
			buildActionMask = 2147483647;
			files = (
				9BE59F849BE5E10C0000007F /* authpass.c in Sources */,
			);
			runOnlyForDeploymentPostprocessing = 0;
		};
		9BE59F849BE5E10C0000017C /* cgiProgram Sources */ = {
			isa = PBXSourcesBuildPhase;
			buildActionMask = 2147483647;
			files = (
				9BE59F849BE5E10C00000081 /* cgiProgram.c in Sources */,
			);
			runOnlyForDeploymentPostprocessing = 0;
		};
		9BE59F849BE5E10C0000017F /* setConfig Sources */ = {
			isa = PBXSourcesBuildPhase;
			buildActionMask = 2147483647;
			files = (
				9BE59F849BE5E10C00000083 /* setConfig.c in Sources */,
			);
			runOnlyForDeploymentPostprocessing = 0;
		};
		9BE59F849BE5E10C00000183 /* appweb Sources */ = {
			isa = PBXSourcesBuildPhase;
			buildActionMask = 2147483647;
			files = (
				9BE59F849BE5E10C00000085 /* appweb.c in Sources */,
			);
			runOnlyForDeploymentPostprocessing = 0;
		};
		9BE59F849BE5E10C00000189 /* testAppweb Sources */ = {
			isa = PBXSourcesBuildPhase;
			buildActionMask = 2147483647;
			files = (
				9BE59F849BE5E10C00000087 /* testAppweb.c in Sources */,
				9BE59F849BE5E10C00000089 /* testHttp.c in Sources */,
			);
			runOnlyForDeploymentPostprocessing = 0;
		};
/* End PBXSourcesBuildPhase section */

/* Begin PBXTargetDependency section */
		9BE59F849BE5E10C00000148 /* PBXTargetDependency libmpr depends on Prep */ = {
			isa = PBXTargetDependency;
			target = 9BE59F849BE5E10C00000049 /* Prep */;
			targetProxy = 9BE59F849BE5E10C000000B9 /* PBXContainerItemProxy */;
		};
		9BE59F849BE5E10C0000014B /* PBXTargetDependency libmprssl depends on libmpr */ = {
			isa = PBXTargetDependency;
			target = 9BE59F849BE5E10C000000BB /* libmpr */;
			targetProxy = 9BE59F849BE5E10C000000BA /* PBXContainerItemProxy */;
		};
		9BE59F849BE5E10C0000014C /* PBXTargetDependency libmprssl depends on Prep */ = {
			isa = PBXTargetDependency;
			target = 9BE59F849BE5E10C00000049 /* Prep */;
			targetProxy = 9BE59F849BE5E10C000000BC /* PBXContainerItemProxy */;
		};
		9BE59F849BE5E10C0000014F /* PBXTargetDependency manager depends on libmpr */ = {
			isa = PBXTargetDependency;
			target = 9BE59F849BE5E10C000000BB /* libmpr */;
			targetProxy = 9BE59F849BE5E10C000000BD /* PBXContainerItemProxy */;
		};
		9BE59F849BE5E10C00000150 /* PBXTargetDependency manager depends on Prep */ = {
			isa = PBXTargetDependency;
			target = 9BE59F849BE5E10C00000049 /* Prep */;
			targetProxy = 9BE59F849BE5E10C000000BE /* PBXContainerItemProxy */;
		};
		9BE59F849BE5E10C00000153 /* PBXTargetDependency makerom depends on libmpr */ = {
			isa = PBXTargetDependency;
			target = 9BE59F849BE5E10C000000BB /* libmpr */;
			targetProxy = 9BE59F849BE5E10C000000BF /* PBXContainerItemProxy */;
		};
		9BE59F849BE5E10C00000154 /* PBXTargetDependency makerom depends on Prep */ = {
			isa = PBXTargetDependency;
			target = 9BE59F849BE5E10C00000049 /* Prep */;
			targetProxy = 9BE59F849BE5E10C000000C0 /* PBXContainerItemProxy */;
		};
		9BE59F849BE5E10C00000157 /* PBXTargetDependency libpcre depends on Prep */ = {
			isa = PBXTargetDependency;
			target = 9BE59F849BE5E10C00000049 /* Prep */;
			targetProxy = 9BE59F849BE5E10C000000C1 /* PBXContainerItemProxy */;
		};
		9BE59F849BE5E10C0000015A /* PBXTargetDependency libhttp depends on libmpr */ = {
			isa = PBXTargetDependency;
			target = 9BE59F849BE5E10C000000BB /* libmpr */;
			targetProxy = 9BE59F849BE5E10C000000C2 /* PBXContainerItemProxy */;
		};
		9BE59F849BE5E10C0000015B /* PBXTargetDependency libhttp depends on libpcre */ = {
			isa = PBXTargetDependency;
			target = 9BE59F849BE5E10C000000C4 /* libpcre */;
			targetProxy = 9BE59F849BE5E10C000000C3 /* PBXContainerItemProxy */;
		};
		9BE59F849BE5E10C0000015C /* PBXTargetDependency libhttp depends on Prep */ = {
			isa = PBXTargetDependency;
			target = 9BE59F849BE5E10C00000049 /* Prep */;
			targetProxy = 9BE59F849BE5E10C000000C5 /* PBXContainerItemProxy */;
		};
		9BE59F849BE5E10C0000015F /* PBXTargetDependency http depends on libhttp */ = {
			isa = PBXTargetDependency;
			target = 9BE59F849BE5E10C000000C7 /* libhttp */;
			targetProxy = 9BE59F849BE5E10C000000C6 /* PBXContainerItemProxy */;
		};
		9BE59F849BE5E10C00000160 /* PBXTargetDependency http depends on Prep */ = {
			isa = PBXTargetDependency;
			target = 9BE59F849BE5E10C00000049 /* Prep */;
			targetProxy = 9BE59F849BE5E10C000000C8 /* PBXContainerItemProxy */;
		};
		9BE59F849BE5E10C00000163 /* PBXTargetDependency libsqlite3 depends on Prep */ = {
			isa = PBXTargetDependency;
			target = 9BE59F849BE5E10C00000049 /* Prep */;
			targetProxy = 9BE59F849BE5E10C000000C9 /* PBXContainerItemProxy */;
		};
		9BE59F849BE5E10C00000166 /* PBXTargetDependency sqlite depends on libsqlite3 */ = {
			isa = PBXTargetDependency;
			target = 9BE59F849BE5E10C000000CB /* libsqlite3 */;
			targetProxy = 9BE59F849BE5E10C000000CA /* PBXContainerItemProxy */;
		};
		9BE59F849BE5E10C00000167 /* PBXTargetDependency sqlite depends on Prep */ = {
			isa = PBXTargetDependency;
			target = 9BE59F849BE5E10C00000049 /* Prep */;
			targetProxy = 9BE59F849BE5E10C000000CC /* PBXContainerItemProxy */;
		};
		9BE59F849BE5E10C0000016A /* PBXTargetDependency libappweb depends on libhttp */ = {
			isa = PBXTargetDependency;
			target = 9BE59F849BE5E10C000000C7 /* libhttp */;
			targetProxy = 9BE59F849BE5E10C000000CD /* PBXContainerItemProxy */;
		};
		9BE59F849BE5E10C0000016B /* PBXTargetDependency libappweb depends on Prep */ = {
			isa = PBXTargetDependency;
			target = 9BE59F849BE5E10C00000049 /* Prep */;
			targetProxy = 9BE59F849BE5E10C000000CE /* PBXContainerItemProxy */;
		};
		9BE59F849BE5E10C0000016E /* PBXTargetDependency libmod_esp depends on libappweb */ = {
			isa = PBXTargetDependency;
			target = 9BE59F849BE5E10C000000D0 /* libappweb */;
			targetProxy = 9BE59F849BE5E10C000000CF /* PBXContainerItemProxy */;
		};
		9BE59F849BE5E10C0000016F /* PBXTargetDependency libmod_esp depends on Prep */ = {
			isa = PBXTargetDependency;
			target = 9BE59F849BE5E10C00000049 /* Prep */;
			targetProxy = 9BE59F849BE5E10C000000D1 /* PBXContainerItemProxy */;
		};
		9BE59F849BE5E10C00000172 /* PBXTargetDependency esp depends on libappweb */ = {
			isa = PBXTargetDependency;
			target = 9BE59F849BE5E10C000000D0 /* libappweb */;
			targetProxy = 9BE59F849BE5E10C000000D2 /* PBXContainerItemProxy */;
		};
		9BE59F849BE5E10C00000173 /* PBXTargetDependency esp depends on Prep */ = {
			isa = PBXTargetDependency;
			target = 9BE59F849BE5E10C00000049 /* Prep */;
			targetProxy = 9BE59F849BE5E10C000000D3 /* PBXContainerItemProxy */;
		};
		9BE59F849BE5E10C00000008 /* PBXTargetDependency esp.conf depends on Prep */ = {
			isa = PBXTargetDependency;
			target = 9BE59F849BE5E10C00000049 /* Prep */;
			targetProxy = 9BE59F849BE5E10C000000D4 /* PBXContainerItemProxy */;
		};
		9BE59F849BE5E10C0000000C /* PBXTargetDependency esp.www depends on Prep */ = {
			isa = PBXTargetDependency;
			target = 9BE59F849BE5E10C00000049 /* Prep */;
			targetProxy = 9BE59F849BE5E10C000000D5 /* PBXContainerItemProxy */;
		};
		9BE59F849BE5E10C00000010 /* PBXTargetDependency esp-appweb.conf depends on Prep */ = {
			isa = PBXTargetDependency;
			target = 9BE59F849BE5E10C00000049 /* Prep */;
			targetProxy = 9BE59F849BE5E10C000000D6 /* PBXContainerItemProxy */;
		};
		9BE59F849BE5E10C00000176 /* PBXTargetDependency libmod_cgi depends on libappweb */ = {
			isa = PBXTargetDependency;
			target = 9BE59F849BE5E10C000000D0 /* libappweb */;
			targetProxy = 9BE59F849BE5E10C000000D7 /* PBXContainerItemProxy */;
		};
		9BE59F849BE5E10C00000177 /* PBXTargetDependency libmod_cgi depends on Prep */ = {
			isa = PBXTargetDependency;
			target = 9BE59F849BE5E10C00000049 /* Prep */;
			targetProxy = 9BE59F849BE5E10C000000D8 /* PBXContainerItemProxy */;
		};
		9BE59F849BE5E10C0000017A /* PBXTargetDependency authpass depends on libappweb */ = {
			isa = PBXTargetDependency;
			target = 9BE59F849BE5E10C000000D0 /* libappweb */;
			targetProxy = 9BE59F849BE5E10C000000D9 /* PBXContainerItemProxy */;
		};
		9BE59F849BE5E10C0000017B /* PBXTargetDependency authpass depends on Prep */ = {
			isa = PBXTargetDependency;
			target = 9BE59F849BE5E10C00000049 /* Prep */;
			targetProxy = 9BE59F849BE5E10C000000DA /* PBXContainerItemProxy */;
		};
		9BE59F849BE5E10C0000017E /* PBXTargetDependency cgiProgram depends on Prep */ = {
			isa = PBXTargetDependency;
			target = 9BE59F849BE5E10C00000049 /* Prep */;
			targetProxy = 9BE59F849BE5E10C000000DB /* PBXContainerItemProxy */;
		};
		9BE59F849BE5E10C00000181 /* PBXTargetDependency setConfig depends on libmpr */ = {
			isa = PBXTargetDependency;
			target = 9BE59F849BE5E10C000000BB /* libmpr */;
			targetProxy = 9BE59F849BE5E10C000000DC /* PBXContainerItemProxy */;
		};
		9BE59F849BE5E10C00000182 /* PBXTargetDependency setConfig depends on Prep */ = {
			isa = PBXTargetDependency;
			target = 9BE59F849BE5E10C00000049 /* Prep */;
			targetProxy = 9BE59F849BE5E10C000000DD /* PBXContainerItemProxy */;
		};
		9BE59F849BE5E10C00000185 /* PBXTargetDependency appweb depends on libappweb */ = {
			isa = PBXTargetDependency;
			target = 9BE59F849BE5E10C000000D0 /* libappweb */;
			targetProxy = 9BE59F849BE5E10C000000DE /* PBXContainerItemProxy */;
		};
		9BE59F849BE5E10C00000186 /* PBXTargetDependency appweb depends on libmod_esp */ = {
			isa = PBXTargetDependency;
			target = 9BE59F849BE5E10C000000E0 /* libmod_esp */;
			targetProxy = 9BE59F849BE5E10C000000DF /* PBXContainerItemProxy */;
		};
		9BE59F849BE5E10C00000187 /* PBXTargetDependency appweb depends on libmod_cgi */ = {
			isa = PBXTargetDependency;
			target = 9BE59F849BE5E10C000000E2 /* libmod_cgi */;
			targetProxy = 9BE59F849BE5E10C000000E1 /* PBXContainerItemProxy */;
		};
		9BE59F849BE5E10C00000188 /* PBXTargetDependency appweb depends on Prep */ = {
			isa = PBXTargetDependency;
			target = 9BE59F849BE5E10C00000049 /* Prep */;
			targetProxy = 9BE59F849BE5E10C000000E3 /* PBXContainerItemProxy */;
		};
		9BE59F849BE5E10C00000014 /* PBXTargetDependency server-cache depends on Prep */ = {
			isa = PBXTargetDependency;
			target = 9BE59F849BE5E10C00000049 /* Prep */;
			targetProxy = 9BE59F849BE5E10C000000E4 /* PBXContainerItemProxy */;
		};
		9BE59F849BE5E10C0000018B /* PBXTargetDependency testAppweb depends on libappweb */ = {
			isa = PBXTargetDependency;
			target = 9BE59F849BE5E10C000000D0 /* libappweb */;
			targetProxy = 9BE59F849BE5E10C000000E5 /* PBXContainerItemProxy */;
		};
		9BE59F849BE5E10C0000018C /* PBXTargetDependency testAppweb depends on Prep */ = {
			isa = PBXTargetDependency;
			target = 9BE59F849BE5E10C00000049 /* Prep */;
			targetProxy = 9BE59F849BE5E10C000000E6 /* PBXContainerItemProxy */;
		};
		9BE59F849BE5E10C00000018 /* PBXTargetDependency test-testScript depends on cgiProgram */ = {
			isa = PBXTargetDependency;
			target = 9BE59F849BE5E10C000000E8 /* cgiProgram */;
			targetProxy = 9BE59F849BE5E10C000000E7 /* PBXContainerItemProxy */;
		};
		9BE59F849BE5E10C00000019 /* PBXTargetDependency test-testScript depends on Prep */ = {
			isa = PBXTargetDependency;
			target = 9BE59F849BE5E10C00000049 /* Prep */;
			targetProxy = 9BE59F849BE5E10C000000E9 /* PBXContainerItemProxy */;
		};
		9BE59F849BE5E10C0000001D /* PBXTargetDependency test-cache.cgi depends on Prep */ = {
			isa = PBXTargetDependency;
			target = 9BE59F849BE5E10C00000049 /* Prep */;
			targetProxy = 9BE59F849BE5E10C000000EA /* PBXContainerItemProxy */;
		};
		9BE59F849BE5E10C00000021 /* PBXTargetDependency test-basic.cgi depends on Prep */ = {
			isa = PBXTargetDependency;
			target = 9BE59F849BE5E10C00000049 /* Prep */;
			targetProxy = 9BE59F849BE5E10C000000EB /* PBXContainerItemProxy */;
		};
		9BE59F849BE5E10C00000025 /* PBXTargetDependency test-cgiProgram depends on cgiProgram */ = {
			isa = PBXTargetDependency;
			target = 9BE59F849BE5E10C000000E8 /* cgiProgram */;
			targetProxy = 9BE59F849BE5E10C000000EC /* PBXContainerItemProxy */;
		};
		9BE59F849BE5E10C00000026 /* PBXTargetDependency test-cgiProgram depends on Prep */ = {
			isa = PBXTargetDependency;
			target = 9BE59F849BE5E10C00000049 /* Prep */;
			targetProxy = 9BE59F849BE5E10C000000ED /* PBXContainerItemProxy */;
		};
		9BE59F849BE5E10C0000002A /* PBXTargetDependency test.js depends on Prep */ = {
			isa = PBXTargetDependency;
			target = 9BE59F849BE5E10C00000049 /* Prep */;
			targetProxy = 9BE59F849BE5E10C000000EE /* PBXContainerItemProxy */;
		};
		9BE59F849BE5E10C0000002D /* PBXTargetDependency All depends on libmpr */ = {
			isa = PBXTargetDependency;
			target = 9BE59F849BE5E10C000000BB /* libmpr */;
			targetProxy = 9BE59F849BE5E10C000000EF /* PBXContainerItemProxy */;
		};
		9BE59F849BE5E10C0000002E /* PBXTargetDependency All depends on libmprssl */ = {
			isa = PBXTargetDependency;
			target = 9BE59F849BE5E10C000000F1 /* libmprssl */;
			targetProxy = 9BE59F849BE5E10C000000F0 /* PBXContainerItemProxy */;
		};
		9BE59F849BE5E10C0000002F /* PBXTargetDependency All depends on manager */ = {
			isa = PBXTargetDependency;
			target = 9BE59F849BE5E10C000000F3 /* manager */;
			targetProxy = 9BE59F849BE5E10C000000F2 /* PBXContainerItemProxy */;
		};
		9BE59F849BE5E10C00000030 /* PBXTargetDependency All depends on makerom */ = {
			isa = PBXTargetDependency;
			target = 9BE59F849BE5E10C000000F5 /* makerom */;
			targetProxy = 9BE59F849BE5E10C000000F4 /* PBXContainerItemProxy */;
		};
		9BE59F849BE5E10C00000031 /* PBXTargetDependency All depends on libpcre */ = {
			isa = PBXTargetDependency;
			target = 9BE59F849BE5E10C000000C4 /* libpcre */;
			targetProxy = 9BE59F849BE5E10C000000F6 /* PBXContainerItemProxy */;
		};
		9BE59F849BE5E10C00000032 /* PBXTargetDependency All depends on libhttp */ = {
			isa = PBXTargetDependency;
			target = 9BE59F849BE5E10C000000C7 /* libhttp */;
			targetProxy = 9BE59F849BE5E10C000000F7 /* PBXContainerItemProxy */;
		};
		9BE59F849BE5E10C00000033 /* PBXTargetDependency All depends on http */ = {
			isa = PBXTargetDependency;
			target = 9BE59F849BE5E10C000000F9 /* http */;
			targetProxy = 9BE59F849BE5E10C000000F8 /* PBXContainerItemProxy */;
		};
		9BE59F849BE5E10C00000034 /* PBXTargetDependency All depends on libsqlite3 */ = {
			isa = PBXTargetDependency;
			target = 9BE59F849BE5E10C000000CB /* libsqlite3 */;
			targetProxy = 9BE59F849BE5E10C000000FA /* PBXContainerItemProxy */;
		};
		9BE59F849BE5E10C00000035 /* PBXTargetDependency All depends on sqlite */ = {
			isa = PBXTargetDependency;
			target = 9BE59F849BE5E10C000000FC /* sqlite */;
			targetProxy = 9BE59F849BE5E10C000000FB /* PBXContainerItemProxy */;
		};
		9BE59F849BE5E10C00000036 /* PBXTargetDependency All depends on libappweb */ = {
			isa = PBXTargetDependency;
			target = 9BE59F849BE5E10C000000D0 /* libappweb */;
			targetProxy = 9BE59F849BE5E10C000000FD /* PBXContainerItemProxy */;
		};
		9BE59F849BE5E10C00000037 /* PBXTargetDependency All depends on libmod_esp */ = {
			isa = PBXTargetDependency;
			target = 9BE59F849BE5E10C000000E0 /* libmod_esp */;
			targetProxy = 9BE59F849BE5E10C000000FE /* PBXContainerItemProxy */;
		};
		9BE59F849BE5E10C00000038 /* PBXTargetDependency All depends on esp */ = {
			isa = PBXTargetDependency;
			target = 9BE59F849BE5E10C00000100 /* esp */;
			targetProxy = 9BE59F849BE5E10C000000FF /* PBXContainerItemProxy */;
		};
		9BE59F849BE5E10C00000039 /* PBXTargetDependency All depends on esp.conf */ = {
			isa = PBXTargetDependency;
			target = 9BE59F849BE5E10C00000006 /* esp.conf */;
			targetProxy = 9BE59F849BE5E10C00000101 /* PBXContainerItemProxy */;
		};
		9BE59F849BE5E10C0000003A /* PBXTargetDependency All depends on esp.www */ = {
			isa = PBXTargetDependency;
			target = 9BE59F849BE5E10C0000000A /* esp.www */;
			targetProxy = 9BE59F849BE5E10C00000102 /* PBXContainerItemProxy */;
		};
		9BE59F849BE5E10C0000003B /* PBXTargetDependency All depends on esp-appweb.conf */ = {
			isa = PBXTargetDependency;
			target = 9BE59F849BE5E10C0000000E /* esp-appweb.conf */;
			targetProxy = 9BE59F849BE5E10C00000103 /* PBXContainerItemProxy */;
		};
		9BE59F849BE5E10C0000003C /* PBXTargetDependency All depends on libmod_cgi */ = {
			isa = PBXTargetDependency;
			target = 9BE59F849BE5E10C000000E2 /* libmod_cgi */;
			targetProxy = 9BE59F849BE5E10C00000104 /* PBXContainerItemProxy */;
		};
		9BE59F849BE5E10C0000003D /* PBXTargetDependency All depends on authpass */ = {
			isa = PBXTargetDependency;
			target = 9BE59F849BE5E10C00000106 /* authpass */;
			targetProxy = 9BE59F849BE5E10C00000105 /* PBXContainerItemProxy */;
		};
		9BE59F849BE5E10C0000003E /* PBXTargetDependency All depends on cgiProgram */ = {
			isa = PBXTargetDependency;
			target = 9BE59F849BE5E10C000000E8 /* cgiProgram */;
			targetProxy = 9BE59F849BE5E10C00000107 /* PBXContainerItemProxy */;
		};
		9BE59F849BE5E10C0000003F /* PBXTargetDependency All depends on setConfig */ = {
			isa = PBXTargetDependency;
			target = 9BE59F849BE5E10C00000109 /* setConfig */;
			targetProxy = 9BE59F849BE5E10C00000108 /* PBXContainerItemProxy */;
		};
		9BE59F849BE5E10C00000040 /* PBXTargetDependency All depends on appweb */ = {
			isa = PBXTargetDependency;
			target = 9BE59F849BE5E10C0000010B /* appweb */;
			targetProxy = 9BE59F849BE5E10C0000010A /* PBXContainerItemProxy */;
		};
		9BE59F849BE5E10C00000041 /* PBXTargetDependency All depends on server-cache */ = {
			isa = PBXTargetDependency;
			target = 9BE59F849BE5E10C00000012 /* server-cache */;
			targetProxy = 9BE59F849BE5E10C0000010C /* PBXContainerItemProxy */;
		};
		9BE59F849BE5E10C00000042 /* PBXTargetDependency All depends on testAppweb */ = {
			isa = PBXTargetDependency;
			target = 9BE59F849BE5E10C0000010E /* testAppweb */;
			targetProxy = 9BE59F849BE5E10C0000010D /* PBXContainerItemProxy */;
		};
		9BE59F849BE5E10C00000043 /* PBXTargetDependency All depends on test-testScript */ = {
			isa = PBXTargetDependency;
			target = 9BE59F849BE5E10C00000016 /* test-testScript */;
			targetProxy = 9BE59F849BE5E10C0000010F /* PBXContainerItemProxy */;
		};
		9BE59F849BE5E10C00000044 /* PBXTargetDependency All depends on test-cache.cgi */ = {
			isa = PBXTargetDependency;
			target = 9BE59F849BE5E10C0000001B /* test-cache.cgi */;
			targetProxy = 9BE59F849BE5E10C00000110 /* PBXContainerItemProxy */;
		};
		9BE59F849BE5E10C00000045 /* PBXTargetDependency All depends on test-basic.cgi */ = {
			isa = PBXTargetDependency;
			target = 9BE59F849BE5E10C0000001F /* test-basic.cgi */;
			targetProxy = 9BE59F849BE5E10C00000111 /* PBXContainerItemProxy */;
		};
		9BE59F849BE5E10C00000046 /* PBXTargetDependency All depends on test-cgiProgram */ = {
			isa = PBXTargetDependency;
			target = 9BE59F849BE5E10C00000023 /* test-cgiProgram */;
			targetProxy = 9BE59F849BE5E10C00000112 /* PBXContainerItemProxy */;
		};
		9BE59F849BE5E10C00000047 /* PBXTargetDependency All depends on test.js */ = {
			isa = PBXTargetDependency;
			target = 9BE59F849BE5E10C00000028 /* test.js */;
			targetProxy = 9BE59F849BE5E10C00000113 /* PBXContainerItemProxy */;
		};
/* End PBXTargetDependency section */

/* Begin XCBuildConfiguration section */
		9BE59F849BE5E10C00000003 /* Debug */ = {
			isa = XCBuildConfiguration;
			buildSettings = {

                /* Common Settings */
				ALWAYS_SEARCH_USER_PATHS = NO;
				ARCHS = "$(ARCHS_STANDARD_64_BIT)";
                CURRENT_PROJECT_VERSION = 4.2.0;
                DYLIB_COMPATIBILITY_VERSION = "$(CURRENT_PROJECT_VERSION)";
                DYLIB_CURRENT_VERSION = "$(CURRENT_PROJECT_VERSION)";
				GCC_C_LANGUAGE_STANDARD = gnu99;
				GCC_VERSION = com.apple.compilers.llvm.clang.1_0;
				GCC_WARN_ABOUT_RETURN_TYPE = YES;
                LD_DYLIB_INSTALL_NAME = "@rpath/$(EXECUTABLE_PATH)";
				MACOSX_DEPLOYMENT_TARGET = 10.7;
				SDKROOT = macosx;

                CFG_DIR = "../macosx-x64-xcode";
                BIN_DIR = "../macosx-x64-xcode/bin";
                LIB_DIR = "../macosx-x64-xcode/bin";
                INC_DIR = "../macosx-x64-xcode/inc";
                OBJ_DIR = "../macosx-x64-xcode/obj";
                SRC_DIR = "..";

                CONFIGURATION_TEMP_DIR = "$(OBJ_DIR)/tmp/$(CONFIGURATION)";
                CONFIGURATION_BUILD_DIR = "$(BIN_DIR)";
                INSTALL_PATH = "/usr/lib/appweb";
                DSTROOT = "/tmp/appweb.dst";
                OBJROOT = "$(OBJ_DIR)";
                SYMROOT = "$(BIN_DIR)";
				GCC_WARN_64_TO_32_BIT_CONVERSION = YES;
				GCC_WARN_64_TO_32_BIT_CONVERSION = YES;
				GCC_WARN_UNUSED_VARIABLE = NO;
				GCC_WARN_UNUSED_FUNCTION = NO;
				GCC_WARN_UNUSED_LABEL = NO;
				GCC_WARN_64_TO_32_BIT_CONVERSION = YES;
				GCC_WARN_64_TO_32_BIT_CONVERSION = YES;
				GCC_WARN_UNUSED_VARIABLE = NO;
				GCC_WARN_UNUSED_FUNCTION = NO;
				GCC_WARN_UNUSED_LABEL = NO;

                /* Debug Settings */
				COPY_PHASE_STRIP = NO;
				GCC_OPTIMIZATION_LEVEL = 0;
				GCC_SYMBOLS_PRIVATE_EXTERN = NO;
				HEADER_SEARCH_PATHS = (
					"../macosx-x64-xcode/inc",
					"$(inherited)"
				);
				GCC_PREPROCESSOR_DEFINITIONS = (
					"BIT_DEBUG",
					"$(inherited)"
				);
				LIBRARY_SEARCH_PATHS = (
					"../macosx-x64-xcode/bin",
					"$(inherited)"
				);
				OTHER_LDFLAGS = (
					"-Wl,-rpath,@executable_path/",
					"-Wl,-rpath,@loader_path/",
					"-lpthread",
					"-lm",
					"-ldl",
					"$(inherited)"
				);

			};
			name = Debug;
		};
		9BE59F849BE5E10C00000004 /* Release */ = {
			isa = XCBuildConfiguration;
			buildSettings = {

                /* Common Settings */
				ALWAYS_SEARCH_USER_PATHS = NO;
				ARCHS = "$(ARCHS_STANDARD_64_BIT)";
                CURRENT_PROJECT_VERSION = 4.2.0;
                DYLIB_COMPATIBILITY_VERSION = "$(CURRENT_PROJECT_VERSION)";
                DYLIB_CURRENT_VERSION = "$(CURRENT_PROJECT_VERSION)";
				GCC_C_LANGUAGE_STANDARD = gnu99;
				GCC_VERSION = com.apple.compilers.llvm.clang.1_0;
				GCC_WARN_ABOUT_RETURN_TYPE = YES;
                LD_DYLIB_INSTALL_NAME = "@rpath/$(EXECUTABLE_PATH)";
				MACOSX_DEPLOYMENT_TARGET = 10.7;
				SDKROOT = macosx;

                CFG_DIR = "../macosx-x64-xcode";
                BIN_DIR = "../macosx-x64-xcode/bin";
                LIB_DIR = "../macosx-x64-xcode/bin";
                INC_DIR = "../macosx-x64-xcode/inc";
                OBJ_DIR = "../macosx-x64-xcode/obj";
                SRC_DIR = "..";

                CONFIGURATION_TEMP_DIR = "$(OBJ_DIR)/tmp/$(CONFIGURATION)";
                CONFIGURATION_BUILD_DIR = "$(BIN_DIR)";
                INSTALL_PATH = "/usr/lib/appweb";
                DSTROOT = "/tmp/appweb.dst";
                OBJROOT = "$(OBJ_DIR)";
                SYMROOT = "$(BIN_DIR)";
				GCC_WARN_64_TO_32_BIT_CONVERSION = YES;
				GCC_WARN_64_TO_32_BIT_CONVERSION = YES;
				GCC_WARN_UNUSED_VARIABLE = NO;
				GCC_WARN_UNUSED_FUNCTION = NO;
				GCC_WARN_UNUSED_LABEL = NO;
				GCC_WARN_64_TO_32_BIT_CONVERSION = YES;
				GCC_WARN_64_TO_32_BIT_CONVERSION = YES;
				GCC_WARN_UNUSED_VARIABLE = NO;
				GCC_WARN_UNUSED_FUNCTION = NO;
				GCC_WARN_UNUSED_LABEL = NO;

                /* Release Settings */
				COPY_PHASE_STRIP = YES;
				DEBUG_INFORMATION_FORMAT = "dwarf-with-dsym";
				GCC_OPTIMIZATION_LEVEL = s;
                GCC_WARN_UNINITIALIZED_AUTOS = NO;
				HEADER_SEARCH_PATHS = (
					"../macosx-x64-xcode/inc",
					"$(inherited)"
				);

				LIBRARY_SEARCH_PATHS = (
					"../macosx-x64-xcode/bin",
					"$(inherited)"
				);
				OTHER_LDFLAGS = (
					"-Wl,-rpath,@executable_path/",
					"-Wl,-rpath,@loader_path/",
					"-lpthread",
					"-lm",
					"-ldl",
					"$(inherited)"
				);

			};
			name = Release;
		};
		9BE59F849BE5E10C0000018D /* Debug */ = {
			isa = XCBuildConfiguration;
			buildSettings = {
				PRODUCT_NAME = libmpr;

				GCC_PREPROCESSOR_DEFINITIONS = (
					"BIT_DEBUG",
					"$(inherited)"
				);
			};
			name = Debug;
		};
		9BE59F849BE5E10C0000018E /* Release */ = {
			isa = XCBuildConfiguration;
			buildSettings = {
				PRODUCT_NAME = libmpr;


			};
			name = Release;
		};
		9BE59F849BE5E10C0000018F /* Debug */ = {
			isa = XCBuildConfiguration;
			buildSettings = {
				PRODUCT_NAME = libmprssl;

				GCC_PREPROCESSOR_DEFINITIONS = (
					"BIT_DEBUG",
					"$(inherited)"
				);
			};
			name = Debug;
		};
		9BE59F849BE5E10C00000190 /* Release */ = {
			isa = XCBuildConfiguration;
			buildSettings = {
				PRODUCT_NAME = libmprssl;


			};
			name = Release;
		};
		9BE59F849BE5E10C00000191 /* Debug */ = {
			isa = XCBuildConfiguration;
			buildSettings = {
				PRODUCT_NAME = manager;

				GCC_PREPROCESSOR_DEFINITIONS = (
					"BIT_DEBUG",
					"$(inherited)"
				);
			};
			name = Debug;
		};
		9BE59F849BE5E10C00000192 /* Release */ = {
			isa = XCBuildConfiguration;
			buildSettings = {
				PRODUCT_NAME = manager;


			};
			name = Release;
		};
		9BE59F849BE5E10C00000193 /* Debug */ = {
			isa = XCBuildConfiguration;
			buildSettings = {
				PRODUCT_NAME = makerom;

				GCC_PREPROCESSOR_DEFINITIONS = (
					"BIT_DEBUG",
					"$(inherited)"
				);
			};
			name = Debug;
		};
		9BE59F849BE5E10C00000194 /* Release */ = {
			isa = XCBuildConfiguration;
			buildSettings = {
				PRODUCT_NAME = makerom;


			};
			name = Release;
		};
		9BE59F849BE5E10C00000195 /* Debug */ = {
			isa = XCBuildConfiguration;
			buildSettings = {
				PRODUCT_NAME = libpcre;

				GCC_PREPROCESSOR_DEFINITIONS = (
					"PCRE_CHAR=char",
					"BIT_DEBUG",
					"$(inherited)"
				);
			};
			name = Debug;
		};
		9BE59F849BE5E10C00000196 /* Release */ = {
			isa = XCBuildConfiguration;
			buildSettings = {
				PRODUCT_NAME = libpcre;

				GCC_PREPROCESSOR_DEFINITIONS = (
					"PCRE_CHAR=char",
					"$(inherited)"
				);
			};
			name = Release;
		};
		9BE59F849BE5E10C00000197 /* Debug */ = {
			isa = XCBuildConfiguration;
			buildSettings = {
				PRODUCT_NAME = libhttp;

				GCC_PREPROCESSOR_DEFINITIONS = (
					"BIT_DEBUG",
					"$(inherited)"
				);
				OTHER_LDFLAGS = (
					"-lpam",
					"$(inherited)"
				);

			};
			name = Debug;
		};
		9BE59F849BE5E10C00000198 /* Release */ = {
			isa = XCBuildConfiguration;
			buildSettings = {
				PRODUCT_NAME = libhttp;

				OTHER_LDFLAGS = (
					"-lpam",
					"$(inherited)"
				);

			};
			name = Release;
		};
		9BE59F849BE5E10C00000199 /* Debug */ = {
			isa = XCBuildConfiguration;
			buildSettings = {
				PRODUCT_NAME = http;

				GCC_PREPROCESSOR_DEFINITIONS = (
					"BIT_DEBUG",
					"$(inherited)"
				);
				OTHER_LDFLAGS = (
					"-lpam",
					"$(inherited)"
				);

			};
			name = Debug;
		};
		9BE59F849BE5E10C0000019A /* Release */ = {
			isa = XCBuildConfiguration;
			buildSettings = {
				PRODUCT_NAME = http;

				OTHER_LDFLAGS = (
					"-lpam",
					"$(inherited)"
				);

			};
			name = Release;
		};
		9BE59F849BE5E10C0000019B /* Debug */ = {
			isa = XCBuildConfiguration;
			buildSettings = {
				PRODUCT_NAME = libsqlite3;
				GCC_WARN_INHIBIT_ALL_WARNINGS = YES;

				GCC_PREPROCESSOR_DEFINITIONS = (
					"BIT_DEBUG",
					"$(inherited)"
				);
			};
			name = Debug;
		};
		9BE59F849BE5E10C0000019C /* Release */ = {
			isa = XCBuildConfiguration;
			buildSettings = {
				PRODUCT_NAME = libsqlite3;
				GCC_WARN_INHIBIT_ALL_WARNINGS = YES;


			};
			name = Release;
		};
		9BE59F849BE5E10C0000019D /* Debug */ = {
			isa = XCBuildConfiguration;
			buildSettings = {
				PRODUCT_NAME = sqlite;

				GCC_PREPROCESSOR_DEFINITIONS = (
					"BIT_DEBUG",
					"$(inherited)"
				);
			};
			name = Debug;
		};
		9BE59F849BE5E10C0000019E /* Release */ = {
			isa = XCBuildConfiguration;
			buildSettings = {
				PRODUCT_NAME = sqlite;


			};
			name = Release;
		};
		9BE59F849BE5E10C0000019F /* Debug */ = {
			isa = XCBuildConfiguration;
			buildSettings = {
				PRODUCT_NAME = libappweb;

				GCC_PREPROCESSOR_DEFINITIONS = (
					"BIT_DEBUG",
					"$(inherited)"
				);
				OTHER_LDFLAGS = (
					"-lpam",
					"$(inherited)"
				);

			};
			name = Debug;
		};
		9BE59F849BE5E10C000001A0 /* Release */ = {
			isa = XCBuildConfiguration;
			buildSettings = {
				PRODUCT_NAME = libappweb;

				OTHER_LDFLAGS = (
					"-lpam",
					"$(inherited)"
				);

			};
			name = Release;
		};
		9BE59F849BE5E10C000001A1 /* Debug */ = {
			isa = XCBuildConfiguration;
			buildSettings = {
				PRODUCT_NAME = libmod_esp;

				GCC_PREPROCESSOR_DEFINITIONS = (
					"BIT_DEBUG",
					"$(inherited)"
				);
				OTHER_LDFLAGS = (
					"-lpam",
					"$(inherited)"
				);

			};
			name = Debug;
		};
		9BE59F849BE5E10C000001A2 /* Release */ = {
			isa = XCBuildConfiguration;
			buildSettings = {
				PRODUCT_NAME = libmod_esp;

				OTHER_LDFLAGS = (
					"-lpam",
					"$(inherited)"
				);

			};
			name = Release;
		};
		9BE59F849BE5E10C000001A3 /* Debug */ = {
			isa = XCBuildConfiguration;
			buildSettings = {
				PRODUCT_NAME = esp;

				GCC_PREPROCESSOR_DEFINITIONS = (
					"BIT_DEBUG",
					"$(inherited)"
				);
				OTHER_LDFLAGS = (
					"-lpam",
					"$(inherited)"
				);

			};
			name = Debug;
		};
		9BE59F849BE5E10C000001A4 /* Release */ = {
			isa = XCBuildConfiguration;
			buildSettings = {
				PRODUCT_NAME = esp;

				OTHER_LDFLAGS = (
					"-lpam",
					"$(inherited)"
				);

			};
			name = Release;
		};
		9BE59F849BE5E10C000001A5 /* Debug */ = {
			isa = XCBuildConfiguration;
			buildSettings = {
				PRODUCT_NAME = esp.conf;

				GCC_PREPROCESSOR_DEFINITIONS = (
					"BIT_DEBUG",
					"$(inherited)"
				);
			};
			name = Debug;
		};
		9BE59F849BE5E10C000001A6 /* Release */ = {
			isa = XCBuildConfiguration;
			buildSettings = {
				PRODUCT_NAME = esp.conf;


			};
			name = Release;
		};
		9BE59F849BE5E10C000001A7 /* Debug */ = {
			isa = XCBuildConfiguration;
			buildSettings = {
				PRODUCT_NAME = esp.www;

				GCC_PREPROCESSOR_DEFINITIONS = (
					"BIT_DEBUG",
					"$(inherited)"
				);
			};
			name = Debug;
		};
		9BE59F849BE5E10C000001A8 /* Release */ = {
			isa = XCBuildConfiguration;
			buildSettings = {
				PRODUCT_NAME = esp.www;


			};
			name = Release;
		};
		9BE59F849BE5E10C000001A9 /* Debug */ = {
			isa = XCBuildConfiguration;
			buildSettings = {
				PRODUCT_NAME = esp-appweb.conf;

				GCC_PREPROCESSOR_DEFINITIONS = (
					"BIT_DEBUG",
					"$(inherited)"
				);
			};
			name = Debug;
		};
		9BE59F849BE5E10C000001AA /* Release */ = {
			isa = XCBuildConfiguration;
			buildSettings = {
				PRODUCT_NAME = esp-appweb.conf;


			};
			name = Release;
		};
		9BE59F849BE5E10C000001AB /* Debug */ = {
			isa = XCBuildConfiguration;
			buildSettings = {
				PRODUCT_NAME = libmod_cgi;

				GCC_PREPROCESSOR_DEFINITIONS = (
					"BIT_DEBUG",
					"$(inherited)"
				);
				OTHER_LDFLAGS = (
					"-lpam",
					"$(inherited)"
				);

			};
			name = Debug;
		};
		9BE59F849BE5E10C000001AC /* Release */ = {
			isa = XCBuildConfiguration;
			buildSettings = {
				PRODUCT_NAME = libmod_cgi;

				OTHER_LDFLAGS = (
					"-lpam",
					"$(inherited)"
				);

			};
			name = Release;
		};
		9BE59F849BE5E10C000001AD /* Debug */ = {
			isa = XCBuildConfiguration;
			buildSettings = {
				PRODUCT_NAME = authpass;

				GCC_PREPROCESSOR_DEFINITIONS = (
					"BIT_DEBUG",
					"$(inherited)"
				);
				OTHER_LDFLAGS = (
					"-lpam",
					"$(inherited)"
				);

			};
			name = Debug;
		};
		9BE59F849BE5E10C000001AE /* Release */ = {
			isa = XCBuildConfiguration;
			buildSettings = {
				PRODUCT_NAME = authpass;

				OTHER_LDFLAGS = (
					"-lpam",
					"$(inherited)"
				);

			};
			name = Release;
		};
		9BE59F849BE5E10C000001AF /* Debug */ = {
			isa = XCBuildConfiguration;
			buildSettings = {
				PRODUCT_NAME = cgiProgram;

				GCC_PREPROCESSOR_DEFINITIONS = (
					"BIT_DEBUG",
					"$(inherited)"
				);
			};
			name = Debug;
		};
		9BE59F849BE5E10C000001B0 /* Release */ = {
			isa = XCBuildConfiguration;
			buildSettings = {
				PRODUCT_NAME = cgiProgram;


			};
			name = Release;
		};
		9BE59F849BE5E10C000001B1 /* Debug */ = {
			isa = XCBuildConfiguration;
			buildSettings = {
				PRODUCT_NAME = setConfig;

				GCC_PREPROCESSOR_DEFINITIONS = (
					"BIT_DEBUG",
					"$(inherited)"
				);
			};
			name = Debug;
		};
		9BE59F849BE5E10C000001B2 /* Release */ = {
			isa = XCBuildConfiguration;
			buildSettings = {
				PRODUCT_NAME = setConfig;


			};
			name = Release;
		};
		9BE59F849BE5E10C000001B3 /* Debug */ = {
			isa = XCBuildConfiguration;
			buildSettings = {
				PRODUCT_NAME = appweb;

				GCC_PREPROCESSOR_DEFINITIONS = (
					"BIT_DEBUG",
					"$(inherited)"
				);
				OTHER_LDFLAGS = (
					"-lpam",
					"$(inherited)"
				);

			};
			name = Debug;
		};
		9BE59F849BE5E10C000001B4 /* Release */ = {
			isa = XCBuildConfiguration;
			buildSettings = {
				PRODUCT_NAME = appweb;

				OTHER_LDFLAGS = (
					"-lpam",
					"$(inherited)"
				);

			};
			name = Release;
		};
		9BE59F849BE5E10C000001B5 /* Debug */ = {
			isa = XCBuildConfiguration;
			buildSettings = {
				PRODUCT_NAME = server-cache;

				GCC_PREPROCESSOR_DEFINITIONS = (
					"BIT_DEBUG",
					"$(inherited)"
				);
			};
			name = Debug;
		};
		9BE59F849BE5E10C000001B6 /* Release */ = {
			isa = XCBuildConfiguration;
			buildSettings = {
				PRODUCT_NAME = server-cache;


			};
			name = Release;
		};
		9BE59F849BE5E10C000001B7 /* Debug */ = {
			isa = XCBuildConfiguration;
			buildSettings = {
				PRODUCT_NAME = testAppweb;

				GCC_PREPROCESSOR_DEFINITIONS = (
					"BIT_DEBUG",
					"$(inherited)"
				);
				OTHER_LDFLAGS = (
					"-lpam",
					"$(inherited)"
				);

			};
			name = Debug;
		};
		9BE59F849BE5E10C000001B8 /* Release */ = {
			isa = XCBuildConfiguration;
			buildSettings = {
				PRODUCT_NAME = testAppweb;

				OTHER_LDFLAGS = (
					"-lpam",
					"$(inherited)"
				);

			};
			name = Release;
		};
		9BE59F849BE5E10C000001B9 /* Debug */ = {
			isa = XCBuildConfiguration;
			buildSettings = {
				PRODUCT_NAME = test-testScript;

				GCC_PREPROCESSOR_DEFINITIONS = (
					"BIT_DEBUG",
					"$(inherited)"
				);
			};
			name = Debug;
		};
		9BE59F849BE5E10C000001BA /* Release */ = {
			isa = XCBuildConfiguration;
			buildSettings = {
				PRODUCT_NAME = test-testScript;


			};
			name = Release;
		};
		9BE59F849BE5E10C000001BB /* Debug */ = {
			isa = XCBuildConfiguration;
			buildSettings = {
				PRODUCT_NAME = test-cache.cgi;

				GCC_PREPROCESSOR_DEFINITIONS = (
					"BIT_DEBUG",
					"$(inherited)"
				);
			};
			name = Debug;
		};
		9BE59F849BE5E10C000001BC /* Release */ = {
			isa = XCBuildConfiguration;
			buildSettings = {
				PRODUCT_NAME = test-cache.cgi;


			};
			name = Release;
		};
		9BE59F849BE5E10C000001BD /* Debug */ = {
			isa = XCBuildConfiguration;
			buildSettings = {
				PRODUCT_NAME = test-basic.cgi;

				GCC_PREPROCESSOR_DEFINITIONS = (
					"BIT_DEBUG",
					"$(inherited)"
				);
			};
			name = Debug;
		};
		9BE59F849BE5E10C000001BE /* Release */ = {
			isa = XCBuildConfiguration;
			buildSettings = {
				PRODUCT_NAME = test-basic.cgi;


			};
			name = Release;
		};
		9BE59F849BE5E10C000001BF /* Debug */ = {
			isa = XCBuildConfiguration;
			buildSettings = {
				PRODUCT_NAME = test-cgiProgram;

				GCC_PREPROCESSOR_DEFINITIONS = (
					"BIT_DEBUG",
					"$(inherited)"
				);
			};
			name = Debug;
		};
		9BE59F849BE5E10C000001C0 /* Release */ = {
			isa = XCBuildConfiguration;
			buildSettings = {
				PRODUCT_NAME = test-cgiProgram;


			};
			name = Release;
		};
		9BE59F849BE5E10C000001C1 /* Debug */ = {
			isa = XCBuildConfiguration;
			buildSettings = {
				PRODUCT_NAME = test.js;

				GCC_PREPROCESSOR_DEFINITIONS = (
					"BIT_DEBUG",
					"$(inherited)"
				);
			};
			name = Debug;
		};
		9BE59F849BE5E10C000001C2 /* Release */ = {
			isa = XCBuildConfiguration;
			buildSettings = {
				PRODUCT_NAME = test.js;


			};
			name = Release;
		};
		9BE59F849BE5E10C000001C3 /* Debug */ = {
			isa = XCBuildConfiguration;
			buildSettings = {
				PRODUCT_NAME = All;

				GCC_PREPROCESSOR_DEFINITIONS = (
					"BIT_DEBUG",
					"$(inherited)"
				);
			};
			name = Debug;
		};
		9BE59F849BE5E10C000001C4 /* Release */ = {
			isa = XCBuildConfiguration;
			buildSettings = {
				PRODUCT_NAME = All;


			};
			name = Release;
		};
		9BE59F849BE5E10C000001C5 /* Debug */ = {
			isa = XCBuildConfiguration;
			buildSettings = {
				PRODUCT_NAME = Prep;

				GCC_PREPROCESSOR_DEFINITIONS = (
					"BIT_DEBUG",
					"$(inherited)"
				);
			};
			name = Debug;
		};
		9BE59F849BE5E10C000001C6 /* Release */ = {
			isa = XCBuildConfiguration;
			buildSettings = {
				PRODUCT_NAME = Prep;


			};
			name = Release;
		};
/* End XCBuildConfiguration section */

/* Begin XCConfigurationList section */
		9BE59F849BE5E10C00000002 /* Build configuration list for PBXProject "appweb" */ = {
			isa = XCConfigurationList;
			buildConfigurations = (
				9BE59F849BE5E10C00000003 /* Debug */,
				9BE59F849BE5E10C00000004 /* Release */,
			);
			defaultConfigurationIsVisible = 0;
			defaultConfigurationName = Release;
		};
		9BE59F849BE5E10C00000147 /* Build configuration list for PBXNativeTarget "libmpr" */ = {
			isa = XCConfigurationList;
			buildConfigurations = (
				9BE59F849BE5E10C0000018D /* Debug */,
				9BE59F849BE5E10C0000018E /* Release */,
			);
			defaultConfigurationIsVisible = 0;
			defaultConfigurationName = Release;
		};
		9BE59F849BE5E10C0000014A /* Build configuration list for PBXNativeTarget "libmprssl" */ = {
			isa = XCConfigurationList;
			buildConfigurations = (
				9BE59F849BE5E10C0000018F /* Debug */,
				9BE59F849BE5E10C00000190 /* Release */,
			);
			defaultConfigurationIsVisible = 0;
			defaultConfigurationName = Release;
		};
		9BE59F849BE5E10C0000014E /* Build configuration list for PBXNativeTarget "manager" */ = {
			isa = XCConfigurationList;
			buildConfigurations = (
				9BE59F849BE5E10C00000191 /* Debug */,
				9BE59F849BE5E10C00000192 /* Release */,
			);
			defaultConfigurationIsVisible = 0;
			defaultConfigurationName = Release;
		};
		9BE59F849BE5E10C00000152 /* Build configuration list for PBXNativeTarget "makerom" */ = {
			isa = XCConfigurationList;
			buildConfigurations = (
				9BE59F849BE5E10C00000193 /* Debug */,
				9BE59F849BE5E10C00000194 /* Release */,
			);
			defaultConfigurationIsVisible = 0;
			defaultConfigurationName = Release;
		};
		9BE59F849BE5E10C00000156 /* Build configuration list for PBXNativeTarget "libpcre" */ = {
			isa = XCConfigurationList;
			buildConfigurations = (
				9BE59F849BE5E10C00000195 /* Debug */,
				9BE59F849BE5E10C00000196 /* Release */,
			);
			defaultConfigurationIsVisible = 0;
			defaultConfigurationName = Release;
		};
		9BE59F849BE5E10C00000159 /* Build configuration list for PBXNativeTarget "libhttp" */ = {
			isa = XCConfigurationList;
			buildConfigurations = (
				9BE59F849BE5E10C00000197 /* Debug */,
				9BE59F849BE5E10C00000198 /* Release */,
			);
			defaultConfigurationIsVisible = 0;
			defaultConfigurationName = Release;
		};
		9BE59F849BE5E10C0000015E /* Build configuration list for PBXNativeTarget "http" */ = {
			isa = XCConfigurationList;
			buildConfigurations = (
				9BE59F849BE5E10C00000199 /* Debug */,
				9BE59F849BE5E10C0000019A /* Release */,
			);
			defaultConfigurationIsVisible = 0;
			defaultConfigurationName = Release;
		};
		9BE59F849BE5E10C00000162 /* Build configuration list for PBXNativeTarget "libsqlite3" */ = {
			isa = XCConfigurationList;
			buildConfigurations = (
				9BE59F849BE5E10C0000019B /* Debug */,
				9BE59F849BE5E10C0000019C /* Release */,
			);
			defaultConfigurationIsVisible = 0;
			defaultConfigurationName = Release;
		};
		9BE59F849BE5E10C00000165 /* Build configuration list for PBXNativeTarget "sqlite" */ = {
			isa = XCConfigurationList;
			buildConfigurations = (
				9BE59F849BE5E10C0000019D /* Debug */,
				9BE59F849BE5E10C0000019E /* Release */,
			);
			defaultConfigurationIsVisible = 0;
			defaultConfigurationName = Release;
		};
		9BE59F849BE5E10C00000169 /* Build configuration list for PBXNativeTarget "libappweb" */ = {
			isa = XCConfigurationList;
			buildConfigurations = (
				9BE59F849BE5E10C0000019F /* Debug */,
				9BE59F849BE5E10C000001A0 /* Release */,
			);
			defaultConfigurationIsVisible = 0;
			defaultConfigurationName = Release;
		};
		9BE59F849BE5E10C0000016D /* Build configuration list for PBXNativeTarget "libmod_esp" */ = {
			isa = XCConfigurationList;
			buildConfigurations = (
				9BE59F849BE5E10C000001A1 /* Debug */,
				9BE59F849BE5E10C000001A2 /* Release */,
			);
			defaultConfigurationIsVisible = 0;
			defaultConfigurationName = Release;
		};
		9BE59F849BE5E10C00000171 /* Build configuration list for PBXNativeTarget "esp" */ = {
			isa = XCConfigurationList;
			buildConfigurations = (
				9BE59F849BE5E10C000001A3 /* Debug */,
				9BE59F849BE5E10C000001A4 /* Release */,
			);
			defaultConfigurationIsVisible = 0;
			defaultConfigurationName = Release;
		};
		9BE59F849BE5E10C00000005 /* Build configuration list for PBXNativeTarget "esp.conf" */ = {
			isa = XCConfigurationList;
			buildConfigurations = (
				9BE59F849BE5E10C000001A5 /* Debug */,
				9BE59F849BE5E10C000001A6 /* Release */,
			);
			defaultConfigurationIsVisible = 0;
			defaultConfigurationName = Release;
		};
		9BE59F849BE5E10C00000009 /* Build configuration list for PBXNativeTarget "esp.www" */ = {
			isa = XCConfigurationList;
			buildConfigurations = (
				9BE59F849BE5E10C000001A7 /* Debug */,
				9BE59F849BE5E10C000001A8 /* Release */,
			);
			defaultConfigurationIsVisible = 0;
			defaultConfigurationName = Release;
		};
		9BE59F849BE5E10C0000000D /* Build configuration list for PBXNativeTarget "esp-appweb.conf" */ = {
			isa = XCConfigurationList;
			buildConfigurations = (
				9BE59F849BE5E10C000001A9 /* Debug */,
				9BE59F849BE5E10C000001AA /* Release */,
			);
			defaultConfigurationIsVisible = 0;
			defaultConfigurationName = Release;
		};
		9BE59F849BE5E10C00000175 /* Build configuration list for PBXNativeTarget "libmod_cgi" */ = {
			isa = XCConfigurationList;
			buildConfigurations = (
				9BE59F849BE5E10C000001AB /* Debug */,
				9BE59F849BE5E10C000001AC /* Release */,
			);
			defaultConfigurationIsVisible = 0;
			defaultConfigurationName = Release;
		};
		9BE59F849BE5E10C00000179 /* Build configuration list for PBXNativeTarget "authpass" */ = {
			isa = XCConfigurationList;
			buildConfigurations = (
				9BE59F849BE5E10C000001AD /* Debug */,
				9BE59F849BE5E10C000001AE /* Release */,
			);
			defaultConfigurationIsVisible = 0;
			defaultConfigurationName = Release;
		};
		9BE59F849BE5E10C0000017D /* Build configuration list for PBXNativeTarget "cgiProgram" */ = {
			isa = XCConfigurationList;
			buildConfigurations = (
				9BE59F849BE5E10C000001AF /* Debug */,
				9BE59F849BE5E10C000001B0 /* Release */,
			);
			defaultConfigurationIsVisible = 0;
			defaultConfigurationName = Release;
		};
		9BE59F849BE5E10C00000180 /* Build configuration list for PBXNativeTarget "setConfig" */ = {
			isa = XCConfigurationList;
			buildConfigurations = (
				9BE59F849BE5E10C000001B1 /* Debug */,
				9BE59F849BE5E10C000001B2 /* Release */,
			);
			defaultConfigurationIsVisible = 0;
			defaultConfigurationName = Release;
		};
		9BE59F849BE5E10C00000184 /* Build configuration list for PBXNativeTarget "appweb" */ = {
			isa = XCConfigurationList;
			buildConfigurations = (
				9BE59F849BE5E10C000001B3 /* Debug */,
				9BE59F849BE5E10C000001B4 /* Release */,
			);
			defaultConfigurationIsVisible = 0;
			defaultConfigurationName = Release;
		};
		9BE59F849BE5E10C00000011 /* Build configuration list for PBXNativeTarget "server-cache" */ = {
			isa = XCConfigurationList;
			buildConfigurations = (
				9BE59F849BE5E10C000001B5 /* Debug */,
				9BE59F849BE5E10C000001B6 /* Release */,
			);
			defaultConfigurationIsVisible = 0;
			defaultConfigurationName = Release;
		};
		9BE59F849BE5E10C0000018A /* Build configuration list for PBXNativeTarget "testAppweb" */ = {
			isa = XCConfigurationList;
			buildConfigurations = (
				9BE59F849BE5E10C000001B7 /* Debug */,
				9BE59F849BE5E10C000001B8 /* Release */,
			);
			defaultConfigurationIsVisible = 0;
			defaultConfigurationName = Release;
		};
		9BE59F849BE5E10C00000015 /* Build configuration list for PBXNativeTarget "test-testScript" */ = {
			isa = XCConfigurationList;
			buildConfigurations = (
				9BE59F849BE5E10C000001B9 /* Debug */,
				9BE59F849BE5E10C000001BA /* Release */,
			);
			defaultConfigurationIsVisible = 0;
			defaultConfigurationName = Release;
		};
		9BE59F849BE5E10C0000001A /* Build configuration list for PBXNativeTarget "test-cache.cgi" */ = {
			isa = XCConfigurationList;
			buildConfigurations = (
				9BE59F849BE5E10C000001BB /* Debug */,
				9BE59F849BE5E10C000001BC /* Release */,
			);
			defaultConfigurationIsVisible = 0;
			defaultConfigurationName = Release;
		};
		9BE59F849BE5E10C0000001E /* Build configuration list for PBXNativeTarget "test-basic.cgi" */ = {
			isa = XCConfigurationList;
			buildConfigurations = (
				9BE59F849BE5E10C000001BD /* Debug */,
				9BE59F849BE5E10C000001BE /* Release */,
			);
			defaultConfigurationIsVisible = 0;
			defaultConfigurationName = Release;
		};
		9BE59F849BE5E10C00000022 /* Build configuration list for PBXNativeTarget "test-cgiProgram" */ = {
			isa = XCConfigurationList;
			buildConfigurations = (
				9BE59F849BE5E10C000001BF /* Debug */,
				9BE59F849BE5E10C000001C0 /* Release */,
			);
			defaultConfigurationIsVisible = 0;
			defaultConfigurationName = Release;
		};
		9BE59F849BE5E10C00000027 /* Build configuration list for PBXNativeTarget "test.js" */ = {
			isa = XCConfigurationList;
			buildConfigurations = (
				9BE59F849BE5E10C000001C1 /* Debug */,
				9BE59F849BE5E10C000001C2 /* Release */,
			);
			defaultConfigurationIsVisible = 0;
			defaultConfigurationName = Release;
		};
		9BE59F849BE5E10C0000002B /* Build configuration list for PBXNativeTarget "All" */ = {
			isa = XCConfigurationList;
			buildConfigurations = (
				9BE59F849BE5E10C000001C3 /* Debug */,
				9BE59F849BE5E10C000001C4 /* Release */,
			);
			defaultConfigurationIsVisible = 0;
			defaultConfigurationName = Release;
		};
		9BE59F849BE5E10C00000048 /* Build configuration list for PBXNativeTarget "Prep" */ = {
			isa = XCConfigurationList;
			buildConfigurations = (
				9BE59F849BE5E10C000001C5 /* Debug */,
				9BE59F849BE5E10C000001C6 /* Release */,
			);
			defaultConfigurationIsVisible = 0;
			defaultConfigurationName = Release;
		};
/* End XCConfigurationList section */
	};
	rootObject = 9BE59F849BE5E10C00000001 /* Project object */;
}<|MERGE_RESOLUTION|>--- conflicted
+++ resolved
@@ -1688,12 +1688,8 @@
 			);
 			runOnlyForDeploymentPostprocessing = 0;
 			shellPath = /bin/bash;
-<<<<<<< HEAD
-			shellScript = "cd ../test
-=======
 			shellScript = "PATH=$PATH:/usr/local/bin
 cd ../test
->>>>>>> da0ea173
 echo \"#!`type -p ejs`\" >web/caching/cache.cgi
 echo 'print(\"HTTP/1.0 200 OK\\nContent-Type: text/plain\\n\\n\" + Date() + \"\\n\")' >>web/caching/cache.cgi
 chmod +x web/caching/cache.cgi";
@@ -1711,12 +1707,8 @@
 			);
 			runOnlyForDeploymentPostprocessing = 0;
 			shellPath = /bin/bash;
-<<<<<<< HEAD
-			shellScript = "cd ../test
-=======
 			shellScript = "PATH=$PATH:/usr/local/bin
 cd ../test
->>>>>>> da0ea173
 echo \"#!`type -p ejs`\" >web/auth/basic/basic.cgi
 echo 'print(\"HTTP/1.0 200 OK\\nContent-Type: text/plain\\n\\n\" + serialize(App.env, {pretty: true}) + \"\\n\")' >>web/auth/basic/basic.cgi
 chmod +x web/auth/basic/basic.cgi";
